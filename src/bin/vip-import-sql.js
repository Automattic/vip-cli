--- conflicted
+++ resolved
@@ -240,7 +240,6 @@
 
 		// Run Search and Replace if the --search-replace flag was provided
 		if ( searchReplace && searchReplace.length ) {
-<<<<<<< HEAD
 			const message = param => {
 				console.log( `        s-r: ${ chalk.blue( param[ 0 ] ) } -> ${ chalk.blue( param[ 1 ] ) }` );
 			};
@@ -250,7 +249,6 @@
 				const urlPair = searchReplace.split( ',' );
 
 				message( urlPair );
-				console.log();
 			} else {
 				// Multiple pairs of S-R values specified
 				searchReplace.forEach( pair => {
@@ -258,12 +256,10 @@
 
 					message( urls );
 				} );
-				console.log();
 			}
 
-=======
 			progressTracker.stepRunning( 'replace' );
->>>>>>> d5f0f549
+
 			const { outputFileName } = await searchAndReplace( fileName, searchReplace, {
 				isImport: true,
 				inPlace: opts.inPlace,
