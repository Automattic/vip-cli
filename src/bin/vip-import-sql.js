#!/usr/bin/env node

/**
 * @flow
 * @format
 */

/**
 * External dependencies
 */
import gql from 'graphql-tag';
import debugLib from 'debug';

/**
 * Internal dependencies
 */
import command from 'lib/cli/command';
import {
	currentUserCanImportForApp,
	isSupportedApp,
	SQL_IMPORT_FILE_SIZE_LIMIT,
} from 'lib/site-import/db-file-import';
import { importSqlCheckStatus } from 'lib/site-import/status';
import { getFileSize, uploadImportSqlFileToS3 } from 'lib/client-file-uploader';
<<<<<<< HEAD
import { validate } from 'lib/validations/sql';
=======
import { trackEventWithEnv } from 'lib/tracker';
import { staticSqlValidations } from 'lib/validations/sql';
import { siteTypeValidations } from 'lib/validations/site-type';
>>>>>>> 21814d45
import { searchAndReplace } from 'lib/search-and-replace';
import API from 'lib/api';
import * as exit from 'lib/cli/exit';
import { fileLineValidations } from 'lib/validations/line-by-line';

const err = async message => {
	console.log( chalk.red( message.toString().replace( /^(Error: )*/, 'Error: ' ) ) );
	process.exit( 1 );
};

const appQuery = `
	id,
	name,
	type,
	organization { id, name },
	environments{
		id
		appId
		type
		name
		syncProgress { status }
		primaryDomain { name }
		importStatus {
			dbOperationInProgress
			importInProgress
		}
	}
`;

<<<<<<< HEAD
const START_IMPORT_MUTATION = gql`
	mutation StartImport($input: AppEnvironmentImportInput) {
		startImport(input: $input) {
			app {
				id
				name
			}
			message
			success
		}
	}
`;

const debug = debugLib( '@automattic/vip:vip-import-sql' );
=======
const debug = debugLib( 'vip:vip-import-sql' );
>>>>>>> 21814d45

const gates = async ( app, env, fileName ) => {
	const { id: envId, appId } = env;
	const track = trackEventWithEnv.bind( null, appId, envId );

	if ( ! currentUserCanImportForApp( app ) ) {
		exit.withError(
			'The currently authenticated account does not have permission to perform a SQL import.'
		);
	}

	if ( ! isSupportedApp( app ) ) {
		await track( 'import_sql_command_error', { error_type: 'unsupported-app' } );
		exit.withError( 'The type of application you specified does not currently support SQL imports.' );
	}

	const fileSize = await getFileSize( fileName );

	if ( ! fileSize ) {
		exit.withError( `File '${ fileName }' is empty.` );
	}

	if ( fileSize > SQL_IMPORT_FILE_SIZE_LIMIT ) {
		exit.withError(
			`The sql import file size (${ fileSize } bytes) exceeds the limit (${ SQL_IMPORT_FILE_SIZE_LIMIT } bytes).` +
				'Please split it into multiple files or contact support for assistance.' );
	}
};
// Command examples
const examples = [
	// `sql` subcommand
	{
		usage: 'vip import sql @mysite.develop <file.sql>',
		description: 'Import the given SQL file to your site',
	},
	// `search-replace` flag
	{
		usage: 'vip import sql @mysite.develop <file.sql> --search-replace="from,to"',
		description:
			'Perform a Search and Replace, then import the replaced file to your site.\n' +
			'       * Ensure there are no spaces between your search-replace parameters',
	},
	// `in-place` flag
	{
		usage: 'vip import sql @mysite.develop <file.sql> --search-replace="from,to" --in-place',
		description:
			'Search and Replace on the input <file.sql>, then import the replaced file to your site',
	},
	// `output` flag
	{
		usage:
			'vip import sql @mysite.develop <file.sql> --search-replace="from,to" --output="<output.sql>"',
		description:
			'Output the performed Search and Replace to the specified output file, then import the replaced file to your site\n' +
			'       * Has no effect when the `in-place` flag is used',
	},
	// `sql status` subcommand
	{
		usage: 'vip import sql status @mysite.develop',
		description:
			'Check the status of the most recent import. If an import is running, this will poll until it is complete.',
	},
];

command( {
	appContext: true,
	appQuery,
	envContext: true,
	requiredArgs: 1,
	module: 'import-sql',
	requireConfirm: 'Are you sure you want to import the contents of the provided SQL file?',
} )
	.option( 'search-replace', 'Perform Search and Replace on the specified SQL file' )
	.option( 'in-place', 'Search and Replace explicitly on the given input file' )
	.option(
		'output',
		'Specify the replacement output file for Search and Replace',
		'process.stdout'
	)
	.examples( examples )
	.argv( process.argv, async ( arg: string[], opts, { trackEventWithContext } ) => {
		const { app, env, searchReplace } = opts;
		const { id: envId, appId } = env;
		const [ fileName ] = arg;
<<<<<<< HEAD

		await trackEventWithContext( 'import_sql_command_execute' );

		console.log( '** Welcome to the WPVIP Site SQL Importer! **\n' );
=======
		const api = await API();
>>>>>>> 21814d45

		debug( 'Options: ', opts );
		debug( 'Args: ', arg );

<<<<<<< HEAD
		if ( ! currentUserCanImportForApp( app ) ) {
			err(
				'The currently authenticated account does not have permission to perform a SQL import.'
			);
		}

		if ( ! isSupportedApp( app ) ) {
			await trackEventWithContext( 'import_sql_command_error', { errorType: 'unsupported-app' } );
			err( 'The type of application you specified does not currently support SQL imports.' );
		}

		const {
			importStatus: { dbOperationInProgress, importInProgress },
		} = env;

		if ( dbOperationInProgress ) {
			await trackEventWithContext( 'import_sql_command_error', { errorType: 'existing-dbop' } );
			err( 'There is already a database operation in progress. Please try again later.' );
		}

		if ( importInProgress ) {
			await trackEventWithContext( 'import_sql_command_error', { errorType: 'existing-import' } );
			err(
				'There is already an import in progress. You can view the status with the `vip import sql status` command.'
			);
		}

		const fileSize = await getFileSize( fileName );

		if ( ! fileSize ) {
			err( `File '${ fileName }' is empty.` );
		}

		if ( fileSize > SQL_IMPORT_FILE_SIZE_LIMIT ) {
			err(
				`The sql import file size (${ fileSize } bytes) exceeds the limit the limit (${ SQL_IMPORT_FILE_SIZE_LIMIT } bytes).` +
					'Please split it into multiple files or contact support for assistance.'
			);
		}
=======
		console.log( '** Welcome to the WPVIP Site SQL Importer! **\n' );
		const track = trackEventWithEnv.bind( null, appId, envId );
		await track( 'import_sql_command_execute' );

		// // halt operation of the import based on some rules
		await gates( app, env, fileName );
>>>>>>> 21814d45

		let fileNameToUpload = fileName;
		// Run Search and Replace if the --search-replace flag was provided
		if ( searchReplace && searchReplace.length ) {
			const { outputFileName } = await searchAndReplace( fileName, searchReplace, {
				isImport: true,
				inPlace: opts.inPlace,
				output: true,
			} );
<<<<<<< HEAD

			if ( typeof outputFileName !== 'string' ) {
				// This should not really happen if `searchAndReplace` is functioning properly
				throw new Error(
					'Unable to determine location of the intermediate search & replace file.'
				);
			}

=======
>>>>>>> 21814d45
			fileNameToUpload = outputFileName;
		}

		// VALIDATIONS
		const validations = [];
		validations.push( staticSqlValidations );
		validations.push( siteTypeValidations );
		await fileLineValidations( appId, envId, fileNameToUpload, validations );

		// Call the Public API
<<<<<<< HEAD
		const api = await API();

		const startImportVariables = {};

=======
>>>>>>> 21814d45
		try {
			const {
				fileMeta: { basename, md5 },
				result,
			} = await uploadImportSqlFileToS3( { app, env, fileName: fileNameToUpload } );
			startImportVariables.input = {
				id: app.id,
				environmentId: env.id,
				basename: basename,
				md5: md5,
			};
			debug( { basename, md5, result } );
<<<<<<< HEAD
=======
			console.log( 'Upload complete. Initiating the import.' );

			try {
				await api.mutate( {
					mutation: gql`
						mutation StartImport($input: AppEnvironmentImportInput) {
							startImport(input: $input) {
								app {
									id
									name
								}
								message
								success
							}
						}
					`,
					variables: {
						input: {
							id: app.id,
							environmentId: env.id,
							basename: basename,
							md5: md5,
						},
					},
				} );
			} catch ( gqlErr ) {
				await track( 'import_sql_command_error', {
					error_type: 'StartImport-failed',
					gql_err: gqlErr,
				} );
				exit.withError( `StartImport call failed: ${ gqlErr }` );
			}

			await track( 'import_sql_command_queued' );

			console.log( '\n🚧 🚧 🚧 Your sql file import is queued 🚧 🚧 🚧' );
			// TOD0: Remove the log below before the PUBLIC release
			console.log( '--> Check the status of your import via the \`import_progress\` site meta in the VIP internal console!\n' );
			console.log( '===================================' );
>>>>>>> 21814d45
		} catch ( e ) {
			exit.withError( e );
		}

		try {
			const startImportResults = await api.mutate( {
				mutation: START_IMPORT_MUTATION,
				variables: startImportVariables,
			} );

			debug( { startImportResults } );
		} catch ( gqlErr ) {
			await trackEventWithContext( 'import_sql_command_error', {
				errorType: 'StartImport-failed',
				gqlErr,
			} );
			err( `StartImport call failed: ${ gqlErr }` );
		}

		console.log( 'Upload complete. Initiating the import.' );

		await importSqlCheckStatus( { app, env } );
	} );<|MERGE_RESOLUTION|>--- conflicted
+++ resolved
@@ -22,22 +22,13 @@
 } from 'lib/site-import/db-file-import';
 import { importSqlCheckStatus } from 'lib/site-import/status';
 import { getFileSize, uploadImportSqlFileToS3 } from 'lib/client-file-uploader';
-<<<<<<< HEAD
-import { validate } from 'lib/validations/sql';
-=======
 import { trackEventWithEnv } from 'lib/tracker';
 import { staticSqlValidations } from 'lib/validations/sql';
 import { siteTypeValidations } from 'lib/validations/site-type';
->>>>>>> 21814d45
 import { searchAndReplace } from 'lib/search-and-replace';
 import API from 'lib/api';
 import * as exit from 'lib/cli/exit';
 import { fileLineValidations } from 'lib/validations/line-by-line';
-
-const err = async message => {
-	console.log( chalk.red( message.toString().replace( /^(Error: )*/, 'Error: ' ) ) );
-	process.exit( 1 );
-};
 
 const appQuery = `
 	id,
@@ -58,7 +49,6 @@
 	}
 `;
 
-<<<<<<< HEAD
 const START_IMPORT_MUTATION = gql`
 	mutation StartImport($input: AppEnvironmentImportInput) {
 		startImport(input: $input) {
@@ -72,16 +62,14 @@
 	}
 `;
 
-const debug = debugLib( '@automattic/vip:vip-import-sql' );
-=======
 const debug = debugLib( 'vip:vip-import-sql' );
->>>>>>> 21814d45
 
 const gates = async ( app, env, fileName ) => {
 	const { id: envId, appId } = env;
 	const track = trackEventWithEnv.bind( null, appId, envId );
 
 	if ( ! currentUserCanImportForApp( app ) ) {
+		await track( 'import_sql_command_error', { error_type: 'unauthorized' } );
 		exit.withError(
 			'The currently authenticated account does not have permission to perform a SQL import.'
 		);
@@ -89,19 +77,40 @@
 
 	if ( ! isSupportedApp( app ) ) {
 		await track( 'import_sql_command_error', { error_type: 'unsupported-app' } );
-		exit.withError( 'The type of application you specified does not currently support SQL imports.' );
+		exit.withError(
+			'The type of application you specified does not currently support SQL imports.'
+		);
 	}
 
 	const fileSize = await getFileSize( fileName );
 
 	if ( ! fileSize ) {
+		await track( 'import_sql_command_error', { error_type: 'sqlfile-empty' } );
 		exit.withError( `File '${ fileName }' is empty.` );
 	}
 
 	if ( fileSize > SQL_IMPORT_FILE_SIZE_LIMIT ) {
+		await track( 'import_sql_command_error', { error_type: 'sqlfile-toobig' } );
 		exit.withError(
 			`The sql import file size (${ fileSize } bytes) exceeds the limit (${ SQL_IMPORT_FILE_SIZE_LIMIT } bytes).` +
-				'Please split it into multiple files or contact support for assistance.' );
+				'Please split it into multiple files or contact support for assistance.'
+		);
+	}
+
+	const {
+		importStatus: { dbOperationInProgress, importInProgress },
+	} = env;
+
+	if ( dbOperationInProgress ) {
+		await track( 'import_sql_command_error', { errorType: 'existing-dbop' } );
+		exit.withError( 'There is already a database operation in progress. Please try again later.' );
+	}
+
+	if ( importInProgress ) {
+		await track( 'import_sql_command_error', { errorType: 'existing-import' } );
+		exit.withError(
+			'There is already an import in progress. You can view the status with the `vip import sql status` command.'
+		);
 	}
 };
 // Command examples
@@ -156,70 +165,22 @@
 		'process.stdout'
 	)
 	.examples( examples )
-	.argv( process.argv, async ( arg: string[], opts, { trackEventWithContext } ) => {
+	.argv( process.argv, async ( arg: string[], opts ) => {
 		const { app, env, searchReplace } = opts;
 		const { id: envId, appId } = env;
 		const [ fileName ] = arg;
-<<<<<<< HEAD
-
-		await trackEventWithContext( 'import_sql_command_execute' );
-
-		console.log( '** Welcome to the WPVIP Site SQL Importer! **\n' );
-=======
-		const api = await API();
->>>>>>> 21814d45
 
 		debug( 'Options: ', opts );
 		debug( 'Args: ', arg );
 
-<<<<<<< HEAD
-		if ( ! currentUserCanImportForApp( app ) ) {
-			err(
-				'The currently authenticated account does not have permission to perform a SQL import.'
-			);
-		}
-
-		if ( ! isSupportedApp( app ) ) {
-			await trackEventWithContext( 'import_sql_command_error', { errorType: 'unsupported-app' } );
-			err( 'The type of application you specified does not currently support SQL imports.' );
-		}
-
-		const {
-			importStatus: { dbOperationInProgress, importInProgress },
-		} = env;
-
-		if ( dbOperationInProgress ) {
-			await trackEventWithContext( 'import_sql_command_error', { errorType: 'existing-dbop' } );
-			err( 'There is already a database operation in progress. Please try again later.' );
-		}
-
-		if ( importInProgress ) {
-			await trackEventWithContext( 'import_sql_command_error', { errorType: 'existing-import' } );
-			err(
-				'There is already an import in progress. You can view the status with the `vip import sql status` command.'
-			);
-		}
-
-		const fileSize = await getFileSize( fileName );
-
-		if ( ! fileSize ) {
-			err( `File '${ fileName }' is empty.` );
-		}
-
-		if ( fileSize > SQL_IMPORT_FILE_SIZE_LIMIT ) {
-			err(
-				`The sql import file size (${ fileSize } bytes) exceeds the limit the limit (${ SQL_IMPORT_FILE_SIZE_LIMIT } bytes).` +
-					'Please split it into multiple files or contact support for assistance.'
-			);
-		}
-=======
 		console.log( '** Welcome to the WPVIP Site SQL Importer! **\n' );
+
 		const track = trackEventWithEnv.bind( null, appId, envId );
+
 		await track( 'import_sql_command_execute' );
 
 		// // halt operation of the import based on some rules
 		await gates( app, env, fileName );
->>>>>>> 21814d45
 
 		let fileNameToUpload = fileName;
 		// Run Search and Replace if the --search-replace flag was provided
@@ -229,7 +190,6 @@
 				inPlace: opts.inPlace,
 				output: true,
 			} );
-<<<<<<< HEAD
 
 			if ( typeof outputFileName !== 'string' ) {
 				// This should not really happen if `searchAndReplace` is functioning properly
@@ -238,8 +198,6 @@
 				);
 			}
 
-=======
->>>>>>> 21814d45
 			fileNameToUpload = outputFileName;
 		}
 
@@ -250,13 +208,10 @@
 		await fileLineValidations( appId, envId, fileNameToUpload, validations );
 
 		// Call the Public API
-<<<<<<< HEAD
 		const api = await API();
 
 		const startImportVariables = {};
 
-=======
->>>>>>> 21814d45
 		try {
 			const {
 				fileMeta: { basename, md5 },
@@ -269,49 +224,13 @@
 				md5: md5,
 			};
 			debug( { basename, md5, result } );
-<<<<<<< HEAD
-=======
 			console.log( 'Upload complete. Initiating the import.' );
 
-			try {
-				await api.mutate( {
-					mutation: gql`
-						mutation StartImport($input: AppEnvironmentImportInput) {
-							startImport(input: $input) {
-								app {
-									id
-									name
-								}
-								message
-								success
-							}
-						}
-					`,
-					variables: {
-						input: {
-							id: app.id,
-							environmentId: env.id,
-							basename: basename,
-							md5: md5,
-						},
-					},
-				} );
-			} catch ( gqlErr ) {
-				await track( 'import_sql_command_error', {
-					error_type: 'StartImport-failed',
-					gql_err: gqlErr,
-				} );
-				exit.withError( `StartImport call failed: ${ gqlErr }` );
-			}
-
-			await track( 'import_sql_command_queued' );
+			await track( 'import_sql_upload_complete' );
 
 			console.log( '\n🚧 🚧 🚧 Your sql file import is queued 🚧 🚧 🚧' );
-			// TOD0: Remove the log below before the PUBLIC release
-			console.log( '--> Check the status of your import via the \`import_progress\` site meta in the VIP internal console!\n' );
-			console.log( '===================================' );
->>>>>>> 21814d45
 		} catch ( e ) {
+			await track( 'import_sql_command_error', { error_type: 'upload_failed', e } );
 			exit.withError( e );
 		}
 
@@ -323,14 +242,12 @@
 
 			debug( { startImportResults } );
 		} catch ( gqlErr ) {
-			await trackEventWithContext( 'import_sql_command_error', {
+			await track( 'import_sql_command_error', {
 				errorType: 'StartImport-failed',
 				gqlErr,
 			} );
-			err( `StartImport call failed: ${ gqlErr }` );
-		}
-
-		console.log( 'Upload complete. Initiating the import.' );
+			exit.withError( `StartImport call failed: ${ gqlErr }` );
+		}
 
 		await importSqlCheckStatus( { app, env } );
 	} );