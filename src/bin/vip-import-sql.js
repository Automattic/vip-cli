--- conflicted
+++ resolved
@@ -17,14 +17,6 @@
 import command from 'lib/cli/command';
 import { currentUserCanImportForApp, isSupportedApp, SQL_IMPORT_FILE_SIZE_LIMIT } from 'lib/site-import/db-file-import';
 import { getFileSize, uploadImportSqlFileToS3 } from 'lib/client-file-uploader';
-<<<<<<< HEAD
-import { trackEvent } from 'lib/tracker';
-import { formatEnvironment } from 'lib/cli/format';
-import { validate } from 'lib/validations/sql';
-import { searchAndReplace } from 'lib/search-and-replace';
-import API from 'lib/api';
-import { progress } from 'lib/cli/progress';
-=======
 import { trackEventWithEnv } from 'lib/tracker';
 import { staticSqlValidations } from 'lib/validations/sql';
 import { siteTypeValidations } from 'lib/validations/site-type';
@@ -32,7 +24,8 @@
 import API from 'lib/api';
 import * as exit from 'lib/cli/exit';
 import { fileLineValidations } from 'lib/validations/line-by-line';
->>>>>>> 21814d45
+import { formatEnvironment } from 'lib/cli/format';
+import { progress } from 'lib/cli/progress';
 
 /**
  * - Include `import_in_progress` state & error out if appropriate (this likely needs to be exposed in the data graph)
@@ -122,22 +115,12 @@
 		const { app, env, searchReplace } = opts;
 		const { id: envId, appId } = env;
 		const [ fileName ] = arg;
-<<<<<<< HEAD
-
-		const trackEventWithEnv = async ( eventName, eventProps = {} ) =>
-			trackEvent( eventName, { ...eventProps, app_id: env.appId, env_id: env.id } );
-
-		await trackEventWithEnv( 'import_sql_command_execute' );
-
-		console.log( `\n${ chalk.underline( '** Welcome to the WPVIP Site SQL Importer! **' ) }\n` );
-=======
 		const api = await API();
->>>>>>> 21814d45
 
 		debug( 'Options: ', opts );
 		debug( 'Args: ', arg );
 
-		console.log( '** Welcome to the WPVIP Site SQL Importer! **\n' );
+		console.log( `\n${ chalk.underline( '** Welcome to the WPVIP Site SQL Importer! **' ) }\n` );
 		const track = trackEventWithEnv.bind( null, appId, envId );
 		await track( 'import_sql_command_execute' );
 
@@ -213,25 +196,18 @@
 
 				progress( step, 'success' );
 			} catch ( gqlErr ) {
-<<<<<<< HEAD
 				progress( step, 'failed' );
 
-				await trackEventWithEnv( 'import_sql_command_error', {
-=======
 				await track( 'import_sql_command_error', {
->>>>>>> 21814d45
 					error_type: 'StartImport-failed',
 					gql_err: gqlErr,
 				} );
 				exit.withError( `StartImport call failed: ${ gqlErr }` );
 			}
 
-<<<<<<< HEAD
 			progress( nextStep, 'running' );
-			await trackEventWithEnv( 'import_sql_command_queued' );
-=======
+
 			await track( 'import_sql_command_queued' );
->>>>>>> 21814d45
 
 			console.log( '\n🚧 🚧 🚧 Your sql file import is queued 🚧 🚧 🚧' );
 			// TOD0: Remove the log below before the PUBLIC release
