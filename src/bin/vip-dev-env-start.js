--- conflicted
+++ resolved
@@ -52,11 +52,7 @@
 		[ 'w', 'skip-wp-versions-check' ],
 		'Skip prompt to update WordPress version if not on latest'
 	)
-<<<<<<< HEAD
-	.option( 'vscode', 'Generate a Visual Studio Code Workspace file and open it' )
-=======
 	.option( 'vscode', 'Generate a Visual Studio Code Workspace file' )
->>>>>>> 37042135
 	.examples( examples )
 	.argv( process.argv, async ( arg, opt ) => {
 		const slug = await getEnvironmentName( opt );
