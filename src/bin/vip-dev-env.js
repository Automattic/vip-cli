#!/usr/bin/env node

/**
 * @flow
 * @format
 */

/**
 * External dependencies
 */

/**
 * Internal dependencies
 */
import command from 'lib/cli/command';

command( {
	requiredArgs: 1,
} )
	.command( 'create', 'Create a new local dev environment' )
	.command( 'start', 'Start a local dev environment' )
	.command( 'stop', 'Stop a local dev environment' )
<<<<<<< HEAD
	.command( 'destroy', 'Destroy a local dev environment' )
	.command( 'info', 'Provides basic info about a local dev environment' )
	.command( 'exec', 'Execute operation on dev environment' )
	.command( 'import', 'Import data into a local WordPress environment' )
=======
	.command( 'destroy', 'Remove containers, networks, volumes and configuration files of a local dev environment' )
	.command( 'info', 'Provides basic info about one or multiple local dev environments' )
	.command( 'exec', 'Execute an operation on a dev environment' )
>>>>>>> fcd2cd50
	.argv( process.argv );<|MERGE_RESOLUTION|>--- conflicted
+++ resolved
@@ -20,14 +20,8 @@
 	.command( 'create', 'Create a new local dev environment' )
 	.command( 'start', 'Start a local dev environment' )
 	.command( 'stop', 'Stop a local dev environment' )
-<<<<<<< HEAD
-	.command( 'destroy', 'Destroy a local dev environment' )
-	.command( 'info', 'Provides basic info about a local dev environment' )
-	.command( 'exec', 'Execute operation on dev environment' )
-	.command( 'import', 'Import data into a local WordPress environment' )
-=======
 	.command( 'destroy', 'Remove containers, networks, volumes and configuration files of a local dev environment' )
 	.command( 'info', 'Provides basic info about one or multiple local dev environments' )
 	.command( 'exec', 'Execute an operation on a dev environment' )
->>>>>>> fcd2cd50
+  .command( 'import', 'Import data into a local WordPress environment' )
 	.argv( process.argv );