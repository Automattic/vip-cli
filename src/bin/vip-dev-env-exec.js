#!/usr/bin/env node

/**
 * @flow
 * @format
 */

/**
 * External dependencies
 */

/**
 * Internal dependencies
 */
import { trackEvent } from 'lib/tracker';
import command from 'lib/cli/command';
import {
	getEnvironmentName,
	handleCLIException,
} from 'lib/dev-environment/dev-environment-cli';
import { exec } from 'lib/dev-environment/dev-environment-core';
import { getConfigurationFileOptions } from 'lib/dev-environment/dev-environment-configuration-file';
import { DEV_ENVIRONMENT_FULL_COMMAND } from 'lib/constants/dev-environment';
import { getEnvTrackingInfo, validateDependencies } from '../lib/dev-environment/dev-environment-cli';
import { bootstrapLando } from '../lib/dev-environment/dev-environment-lando';

const examples = [
	{
		usage: `${ DEV_ENVIRONMENT_FULL_COMMAND } exec -- wp post list`,
		description: 'Use dev-environment to run `wp post list`',
	},
	{
		usage: `${ DEV_ENVIRONMENT_FULL_COMMAND } exec --slug my_site -- wp post list --posts_per_page=500`,
		description: 'Use dev-environment "my-site" to run `wp post list --posts_per_page=500`',
	},
	{
		usage: `${ DEV_ENVIRONMENT_FULL_COMMAND } exec --slug my_site -- wp shell`,
		description: 'Use dev-environment "my_site" to run interactive wp shell',
	},
];

command( { wildcardCommand: true } )
	.option( 'slug', 'Custom name of the dev environment' )
	.option( 'force', 'Disabling validations before task execution', undefined, value => 'false' !== value?.toLowerCase?.() )
	.examples( examples )
	.argv( process.argv, async ( unmatchedArgs, opt ) => {
<<<<<<< HEAD
		const environmentNameOptions = {
			slug: opt.slug,
			app: opt.app,
			env: opt.env,
		};

		// If --slug is specified, skip configuration file.
		if ( ! opt.slug ) {
			const configurationFileOptions = await getConfigurationFileOptions();
			environmentNameOptions.configFileSlug = configurationFileOptions.slug;
		}

		const slug = getEnvironmentName( environmentNameOptions );
=======
		const slug = getEnvironmentName( opt );

>>>>>>> a453bac1
		const lando = await bootstrapLando();
		await validateDependencies( lando, slug );

		const trackingInfo = getEnvTrackingInfo( slug );
		await trackEvent( 'dev_env_exec_command_execute', trackingInfo );

		try {
			// to avoid confusion let's enforce -- as a splitter for arguments for this command and wp itself
			const argSplitterIx = process.argv.findIndex( argument => '--' === argument );
			const argSplitterFound = argSplitterIx > -1;
			if ( unmatchedArgs.length > 0 && ! argSplitterFound ) {
				throw new Error( 'Please provide "--" argument to separate arguments for "vip" and command to be executed (see "--help" for examples)' );
			}

			let arg: string[] = [];
			if ( argSplitterFound && argSplitterIx + 1 < process.argv.length ) {
				arg = process.argv.slice( argSplitterIx + 1 );
			}

			const options = { force: opt.force };
			await exec( lando, slug, arg, options );
			await trackEvent( 'dev_env_exec_command_success', trackingInfo );
		} catch ( error ) {
			await handleCLIException( error, 'dev_env_exec_command_error', trackingInfo );
			process.exitCode = 1;
		}
	} );<|MERGE_RESOLUTION|>--- conflicted
+++ resolved
@@ -44,7 +44,6 @@
 	.option( 'force', 'Disabling validations before task execution', undefined, value => 'false' !== value?.toLowerCase?.() )
 	.examples( examples )
 	.argv( process.argv, async ( unmatchedArgs, opt ) => {
-<<<<<<< HEAD
 		const environmentNameOptions = {
 			slug: opt.slug,
 			app: opt.app,
@@ -58,10 +57,6 @@
 		}
 
 		const slug = getEnvironmentName( environmentNameOptions );
-=======
-		const slug = getEnvironmentName( opt );
-
->>>>>>> a453bac1
 		const lando = await bootstrapLando();
 		await validateDependencies( lando, slug );
 
