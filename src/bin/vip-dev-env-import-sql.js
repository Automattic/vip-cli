--- conflicted
+++ resolved
@@ -14,7 +14,7 @@
  */
 import { trackEvent } from '../lib/tracker';
 import command from '../lib/cli/command';
-import { getEnvTrackingInfo, handleCLIException } from '../lib/dev-environment/dev-environment-cli';
+import { getEnvTrackingInfo, handleCLIException, getEnvironmentName } from '../lib/dev-environment/dev-environment-cli';
 import { DEV_ENVIRONMENT_FULL_COMMAND } from '../lib/constants/dev-environment';
 import { DevEnvImportSQLCommand } from '../commands/dev-env-import-sql';
 
@@ -47,19 +47,9 @@
 	.examples( examples )
 	.argv( process.argv, async ( unmatchedArgs: string[], opt ) => {
 		const [ fileName ] = unmatchedArgs;
-<<<<<<< HEAD
-		const { searchReplace, inPlace } = opt;
 		const slug = await getEnvironmentName( opt );
-
-		const lando = await bootstrapLando();
-		await validateDependencies( lando, slug );
-
-		const trackingInfo = getEnvTrackingInfo( slug );
-		await trackEvent( 'dev_env_import_sql_command_execute', trackingInfo );
-=======
-		const cmd = new DevEnvImportSQLCommand( fileName, opt );
+		const cmd = new DevEnvImportSQLCommand( fileName, opt, slug );
 		const trackingInfo = getEnvTrackingInfo( cmd.slug );
->>>>>>> 6d4e601f
 
 		try {
 			await cmd.run();
