/**
 * @flow
 * @format
 */

/**
 * External dependencies
 */
import fs from 'fs';
import os from 'os';
import path from 'path';
import chalk from 'chalk';
import debugLib from 'debug';
import { replace } from '@automattic/vip-search-replace';

/**
 * Internal dependencies
 */
import { trackEvent } from 'lib/tracker';
import { confirm } from 'lib/cli/prompt';
import { getFileSize } from 'lib/client-file-uploader';

const debug = debugLib( '@automattic/vip:lib:search-and-replace' );

const flatten = arr => {
	return arr.reduce( function( flat, toFlatten ) {
		return flat.concat( Array.isArray( toFlatten ) ? flatten( toFlatten ) : toFlatten );
	}, [] );
};

export type GetReadAndWriteStreamsOptions = {
	filename: string,
	inPlace: boolean,
	output: string | Buffer | stream$Writable,
	tmpDir: string,
};

export type GetReadAndWriteStreamsOutput = {
	outputFileName: string | null,
	readStream: stream$Readable | Buffer,
	usingStdOut: boolean,
	writeStream: stream$Writable | Buffer,
};

export function getReadAndWriteStreams( {
	filename,
	inPlace,
	output,
	tmpDir,
}: GetReadAndWriteStreamsOptions ): GetReadAndWriteStreamsOutput {
	let writeStream;
	let usingStdOut = false;
	let outputFileName = null;

	if ( inPlace ) {
		const midputFileName = path.join( tmpDir, path.basename( filename ) );
		fs.copyFileSync( filename, midputFileName );

		debug( `Copied input file to ${ midputFileName }` );
		debug( `Set output to the original file path ${ filename }` );
		return {
			outputFileName,
			readStream: fs.createReadStream( midputFileName, { encoding: 'utf8' } ),
			usingStdOut,
			writeStream: fs.createWriteStream( filename, { encoding: 'utf8' } ),
		};
	}

	debug( `Reading input from file: ${ filename }` );

	switch ( typeof output ) {
		case 'string':
			writeStream = fs.createWriteStream( output, { encoding: 'utf8' } );
			outputFileName = output;
			debug( `Outputting to file: ${ outputFileName }` );
			break;
		case 'object':
			writeStream = output;
			if ( writeStream === process.stdout ) {
				usingStdOut = true;
				debug( 'Outputting to the standard output stream' );
			} else {
				debug( 'Outputting to the provided output stream' );
			}
			break;
		default:
			const tmpOutFile = path.join( tmpDir, path.basename( filename ) );
			writeStream = fs.createWriteStream( tmpOutFile, {
				encoding: 'utf8',
			} );
			outputFileName = tmpOutFile;
			debug( `Outputting to file: ${ outputFileName }` );
			break;
	}

	return {
		outputFileName,
		readStream: fs.createReadStream( filename, { encoding: 'utf8' } ),
		usingStdOut,
		writeStream,
	};
}

export type SearchReplaceOptions = {
	isImport: boolean,
	inPlace: boolean,
	output: string | Buffer | stream$Writable,
};

export type SearchReplaceOutput = {
	usingStdOut?: boolean,
	outputFileName?: string | null,
};

export const searchAndReplace = async (
	filename: string,
	pairs: Array<String> | String,
	{ isImport = true, inPlace = false, output = process.stdout }: SearchReplaceOptions,
	binary: string | null = null
<<<<<<< HEAD
): Promise<SearchReplaceOutput> => {
	await trackEvent( 'vip_cli_searchreplace_started', { isImport, inPlace } );
=======
): Promise<string> => {
	await trackEvent( 'searchreplace_started', { isImport, inPlace } );
>>>>>>> b8aac761

	const startTime = process.hrtime();
	const fileSize = getFileSize( filename );

	// if we don't have any pairs to replace with, return the input file
	if ( ! pairs || ! pairs.length ) {
		throw new Error( 'No search and replace parameters provided.' );
	}

	// If only one pair is provided, ensure we have an array
	if ( ! Array.isArray( pairs ) ) {
		pairs = [ pairs ];
	}

	// determine all the replacements required
	const replacementsArr = pairs.map( str => str.split( ',' ) );
	const replacements = flatten( replacementsArr );
	debug( 'Pairs: ', pairs, 'Replacements: ', replacements );

	if ( inPlace ) {
		await confirm(
			[],
			'Are you sure you want to run search and replace on your input file? This operation is not reversible.'
		);
	}

	const tmpDir = fs.mkdtempSync( path.join( os.tmpdir(), 'vip-search-replace-' ) );
	debug( `Created a directory to hold temporary files: ${ tmpDir }` );

	const { usingStdOut, outputFileName, readStream, writeStream } = getReadAndWriteStreams( {
		filename,
		inPlace,
		output,
		tmpDir,
	} );

	const replacedStream = await replace( readStream, replacements, binary );
	const result = await new Promise( ( resolve, reject ) => {
		replacedStream
			.pipe( writeStream )
			.on( 'finish', () => {
				if ( ! usingStdOut ) {
					console.log( chalk.green( 'Search and Replace Complete!' ) );
				}
				resolve( { usingStdOut, outputFileName } );
			} )
			.on( 'error', () => {
				console.log(
					chalk.red(
						"Oh no! We couldn't write to the output file.  Please check your available disk space and file/folder permissions."
					)
				);
				reject();
			} );
	} );

	const endTime = process.hrtime( startTime );
	const end = endTime[ 1 ] / 1000000; // time in ms

	await trackEvent( 'searchreplace_completed', { timeToRun: end, fileSize } );

	return result;
};<|MERGE_RESOLUTION|>--- conflicted
+++ resolved
@@ -117,13 +117,8 @@
 	pairs: Array<String> | String,
 	{ isImport = true, inPlace = false, output = process.stdout }: SearchReplaceOptions,
 	binary: string | null = null
-<<<<<<< HEAD
 ): Promise<SearchReplaceOutput> => {
-	await trackEvent( 'vip_cli_searchreplace_started', { isImport, inPlace } );
-=======
-): Promise<string> => {
 	await trackEvent( 'searchreplace_started', { isImport, inPlace } );
->>>>>>> b8aac761
 
 	const startTime = process.hrtime();
 	const fileSize = getFileSize( filename );
