/**
 * @flow
 * @format
 */

/**
 * External dependencies
 */
import fs from 'fs';
import os from 'os';
import path from 'path';
import chalk from 'chalk';
import debugLib from 'debug';
import { replace } from '@automattic/vip-search-replace';

/**
 * Internal dependencies
 */
import { trackEvent } from 'lib/tracker';
import { confirm } from 'lib/cli/prompt';
import { getFileSize } from 'lib/client-file-uploader';

const debug = debugLib( '@automattic/vip:lib:search-and-replace' );

const flatten = arr => {
	return arr.reduce( function( flat, toFlatten ) {
		return flat.concat( Array.isArray( toFlatten ) ? flatten( toFlatten ) : toFlatten );
	}, [] );
};

export type GetReadAndWriteStreamsOptions = {
	fileName: string,
	inPlace: boolean,
	output: boolean | string | Buffer | stream$Writable,
};

export type GetReadAndWriteStreamsOutput = {
	outputFileName?: string,
	readStream: stream$Readable | Buffer,
	usingStdOut: boolean,
	writeStream: stream$Writable | Buffer,
};

function makeTempDir() {
	const tmpDir = fs.mkdtempSync( path.join( os.tmpdir(), 'vip-search-replace-' ) );
	debug( `Created a directory to hold temporary files: ${ tmpDir }` );
	return tmpDir;
}

export function getReadAndWriteStreams( {
	fileName,
	inPlace,
	output,
}: GetReadAndWriteStreamsOptions ): GetReadAndWriteStreamsOutput {
	let writeStream;
	let usingStdOut = false;
	let outputFileName;

	if ( inPlace ) {
		const midputFileName = path.join( makeTempDir(), path.basename( fileName ) );
		fs.copyFileSync( fileName, midputFileName );

		debug( `Copied input file to ${ midputFileName }` );
		debug( `Set output to the original file path ${ fileName }` );
		return {
			outputFileName,
			readStream: fs.createReadStream( midputFileName, { encoding: 'utf8' } ),
			usingStdOut,
			writeStream: fs.createWriteStream( fileName, { encoding: 'utf8' } ),
		};
	}

	debug( `Reading input from file: ${ fileName }` );

	switch ( typeof output ) {
		case 'string':
			writeStream = fs.createWriteStream( output, { encoding: 'utf8' } );
			outputFileName = output;
			debug( `Outputting to file: ${ outputFileName }` );
			break;
		case 'object':
			writeStream = output;
			if ( writeStream === process.stdout ) {
				usingStdOut = true;
				debug( 'Outputting to the standard output stream' );
			} else {
				debug( 'Outputting to the provided output stream' );
			}
			break;
		default:
			const tmpOutFile = path.join( makeTempDir(), path.basename( fileName ) );
			writeStream = fs.createWriteStream( tmpOutFile, {
				encoding: 'utf8',
			} );
			outputFileName = tmpOutFile;
			debug( `Outputting to file: ${ outputFileName }` );
			break;
	}

	return {
		outputFileName,
		readStream: fs.createReadStream( fileName, { encoding: 'utf8' } ),
		usingStdOut,
		writeStream,
	};
}

export type SearchReplaceOptions = {
	isImport: boolean,
	inPlace: boolean,
	output: boolean | string | Buffer | stream$Writable,
};

export type SearchReplaceOutput = {
	inputFileName: string,
	outputFileName?: string,
	usingStdOut: boolean,
};

export const searchAndReplace = async (
	fileName: string,
	pairs: Array<String> | String,
	{ isImport = true, inPlace = false, output = process.stdout }: SearchReplaceOptions,
	binary: string | null = null
): Promise<SearchReplaceOutput> => {
	await trackEvent( 'searchreplace_started', { isImport, inPlace } );

	const startTime = process.hrtime();
	const fileSize = getFileSize( fileName );

	// if we don't have any pairs to replace with, return the input file
	if ( ! pairs || ! pairs.length ) {
		throw new Error( 'No search and replace parameters provided.' );
	}

	// If only one pair is provided, ensure we have an array
	if ( ! Array.isArray( pairs ) ) {
		pairs = [ pairs ];
	}

	// determine all the replacements required
	const replacementsArr = pairs.map( str => str.split( ',' ) );
	const replacements = flatten( replacementsArr );
	debug( 'Pairs: ', pairs, 'Replacements: ', replacements );

	if ( inPlace ) {
		await confirm(
			[],
			'Are you sure you want to run search and replace on your input file? This operation is not reversible.'
		);
	}

<<<<<<< HEAD
	const { outputFileName, readStream, usingStdOut, writeStream } = getReadAndWriteStreams( {
		filename,
=======
	const { usingStdOut, outputFileName, readStream, writeStream } = getReadAndWriteStreams( {
		fileName,
>>>>>>> 480bff6d
		inPlace,
		output,
	} );

	const replacedStream = await replace( readStream, replacements, binary );
	const result = await new Promise( ( resolve, reject ) => {
		replacedStream
			.pipe( writeStream )
			.on( 'finish', () => {
				if ( ! usingStdOut ) {
					console.log( chalk.green( 'Search and Replace Complete!' ) );
				}
				resolve( {
					inputFileName: filename,
					outputFileName,
					usingStdOut,
				} );
			} )
			.on( 'error', () => {
				console.log(
					chalk.red(
						"Oh no! We couldn't write to the output file.  Please check your available disk space and file/folder permissions."
					)
				);
				reject();
			} );
	} );

	const endTime = process.hrtime( startTime );
	const end = endTime[ 1 ] / 1000000; // time in ms

	await trackEvent( 'searchreplace_completed', { timeToRun: end, fileSize } );

	return result;
};<|MERGE_RESOLUTION|>--- conflicted
+++ resolved
@@ -150,13 +150,8 @@
 		);
 	}
 
-<<<<<<< HEAD
-	const { outputFileName, readStream, usingStdOut, writeStream } = getReadAndWriteStreams( {
-		filename,
-=======
 	const { usingStdOut, outputFileName, readStream, writeStream } = getReadAndWriteStreams( {
 		fileName,
->>>>>>> 480bff6d
 		inPlace,
 		output,
 	} );
@@ -170,7 +165,7 @@
 					console.log( chalk.green( 'Search and Replace Complete!' ) );
 				}
 				resolve( {
-					inputFileName: filename,
+					inputFileName: fileName,
 					outputFileName,
 					usingStdOut,
 				} );
