--- conflicted
+++ resolved
@@ -18,12 +18,7 @@
 export const DEV_ENVIRONMENT_DEFAULTS = {
 	title: 'VIP Dev',
 	multisite: false,
-<<<<<<< HEAD
-	phpVersion: '7.4',
 	elasticsearchVersion: '7.10.1',
-=======
-	elasticsearchVersion: '7.5.1',
->>>>>>> 552fef5b
 	mariadbVersion: '10.3',
 	wordpress: {},
 	muPlugins: {},
