--- conflicted
+++ resolved
@@ -19,12 +19,8 @@
 	title: 'VIP Dev',
 	multisite: false,
 	phpVersion: '7.4',
-<<<<<<< HEAD
 	elasticsearchVersion: '7.10.1',
-=======
-	elasticsearchVersion: '7.5.1',
 	mariadbVersion: '10.3',
->>>>>>> 72c26eb4
 	wordpress: {},
 	muPlugins: {},
 	clientCode: {},
