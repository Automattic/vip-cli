export const DEV_ENVIRONMENT_SUBCOMMAND = 'dev-environment';
export const DEV_ENVIRONMENT_FULL_COMMAND = `vip ${ DEV_ENVIRONMENT_SUBCOMMAND }`;

export const DOCKER_HUB_WP_IMAGES = 'https://hub.docker.com/v2/repositories/wpvipdev/wordpress/tags/?page_size=8';

export const DEV_ENVIRONMENT_CONTAINER_IMAGES = {
	wordpress: {
		image: 'wpvipdev/wordpress',
<<<<<<< HEAD
=======
		tag: '5.6',
		allTags: [
			'5.7.1',
			'5.7',
			'5.6.3',
			'5.6',
			'5.5.1',
			'5.5.2',
			'5.5',
			'5.4.2',
			'5.3.4',
		],
>>>>>>> 215ddc57
	},
	jetpack: {
		image: 'wpvipdev/jetpack',
		allTags: [
			'8.9.1',
			'8.9',
			'8.8.2',
			'8.8',
		],
	},
	muPlugins: {
		image: 'wpvipdev/mu-plugins',
		tag: 'auto',
	},
	clientCode: {
		image: 'wpvipdev/skeleton',
		tag: '181a17d9aedf7da73730d65ccef3d8dbf172a5c5',
	},
};

export const DEV_ENVIRONMENT_DEFAULTS = {
	title: 'VIP Dev',
	multisite: false,
	phpVersion: '7.4',
	jetpack: {
		mode: 'inherit',
	},
	wordpress: {
		mode: 'image',
		image: 'wpvipdev/wordpress',
	},
	muPlugins: {},
	clientCode: {},
};

[ 'muPlugins', 'clientCode' ].forEach( type => {
	DEV_ENVIRONMENT_DEFAULTS[ type ] = {
		mode: 'image',
		image: DEV_ENVIRONMENT_CONTAINER_IMAGES[ type ].image,
		tag: DEV_ENVIRONMENT_CONTAINER_IMAGES[ type ].tag,
	};
} );

export const DEV_ENVIRONMENT_PROMPT_INTRO = 'This is a wizard to help you set up you local dev environment.\n\n' +
	'Sensible defaualt values were pre-selected for convinience. ' +
	'You can also choose to create multiple different environments with different settings using the --slug option.\n\n';<|MERGE_RESOLUTION|>--- conflicted
+++ resolved
@@ -1,35 +1,15 @@
 export const DEV_ENVIRONMENT_SUBCOMMAND = 'dev-environment';
 export const DEV_ENVIRONMENT_FULL_COMMAND = `vip ${ DEV_ENVIRONMENT_SUBCOMMAND }`;
 
-export const DOCKER_HUB_WP_IMAGES = 'https://hub.docker.com/v2/repositories/wpvipdev/wordpress/tags/?page_size=8';
+export const DOCKER_HUB_WP_IMAGES = 'https://hub.docker.com/v2/repositories/wpvipdev/wordpress/tags/?page_size=10';
+export const DOCKER_HUB_JETPACK_IMAGES = 'https://hub.docker.com/v2/repositories/wpvipdev/jetpack/tags/?page_size=10';
 
 export const DEV_ENVIRONMENT_CONTAINER_IMAGES = {
 	wordpress: {
 		image: 'wpvipdev/wordpress',
-<<<<<<< HEAD
-=======
-		tag: '5.6',
-		allTags: [
-			'5.7.1',
-			'5.7',
-			'5.6.3',
-			'5.6',
-			'5.5.1',
-			'5.5.2',
-			'5.5',
-			'5.4.2',
-			'5.3.4',
-		],
->>>>>>> 215ddc57
 	},
 	jetpack: {
 		image: 'wpvipdev/jetpack',
-		allTags: [
-			'8.9.1',
-			'8.9',
-			'8.8.2',
-			'8.8',
-		],
 	},
 	muPlugins: {
 		image: 'wpvipdev/mu-plugins',
