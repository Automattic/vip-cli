// @format

/**
 * External dependencies
 */
import gql from 'graphql-tag';

/**
 * Internal dependencies
 */
import API from '../../lib/api';
import { GetAppLogsQueryVariables } from './app-logs.generated';
import { AppEnvironmentLogType, Query } from '../../graphqlTypes';

export const LIMIT_MAX = 5000;

const QUERY_ENVIRONMENT_LOGS = gql`
	query GetAppLogs(
		$appId: Int
		$envId: Int
		$type: AppEnvironmentLogType
		$limit: Int
		$after: String
	) {
		app(id: $appId) {
			environments(id: $envId) {
				id
				logs(type: $type, limit: $limit, after: $after) {
					nodes {
						timestamp
						message
					}
					nextCursor
					pollingDelaySeconds
				}
			}
		}
	}
`;

interface GetRecentLogsResponse {
	nodes: { timestamp: string; message: string }[];
	nextCursor: string;
	pollingDelaySeconds: number;
}

export async function getRecentLogs(
	appId: number,
	envId: number,
<<<<<<< HEAD
	type: AppEnvironmentLogType,
	limit: number,
	after?: string
): Promise<GetRecentLogsResponse> {
	const api = await API({ exitOnError: false });

	const response = await api.query<Query, GetAppLogsQueryVariables>({
=======
	type: string,
	limit: number,
	after?: string
): Promise< GetRecentLogsResponse > {
	const api = await API( { exitOnError: false } );

	const response = await api.query< Query, GetAppLogsQueryVariables >( {
>>>>>>> 494eebb4
		query: QUERY_ENVIRONMENT_LOGS,
		variables: {
			appId,
			envId,
			type,
			limit,
			after,
		},
	});

	const logs = response.data.app?.environments?.[0]?.logs;

	if (!logs?.nodes) {
		throw new Error('Unable to query logs');
	}

	return logs as GetRecentLogsResponse;
}<|MERGE_RESOLUTION|>--- conflicted
+++ resolved
@@ -47,23 +47,13 @@
 export async function getRecentLogs(
 	appId: number,
 	envId: number,
-<<<<<<< HEAD
 	type: AppEnvironmentLogType,
-	limit: number,
-	after?: string
-): Promise<GetRecentLogsResponse> {
-	const api = await API({ exitOnError: false });
-
-	const response = await api.query<Query, GetAppLogsQueryVariables>({
-=======
-	type: string,
 	limit: number,
 	after?: string
 ): Promise< GetRecentLogsResponse > {
 	const api = await API( { exitOnError: false } );
 
 	const response = await api.query< Query, GetAppLogsQueryVariables >( {
->>>>>>> 494eebb4
 		query: QUERY_ENVIRONMENT_LOGS,
 		variables: {
 			appId,
@@ -72,12 +62,12 @@
 			limit,
 			after,
 		},
-	});
+	} );
 
-	const logs = response.data.app?.environments?.[0]?.logs;
+	const logs = response.data.app?.environments?.[ 0 ]?.logs;
 
-	if (!logs?.nodes) {
-		throw new Error('Unable to query logs');
+	if ( ! logs?.nodes ) {
+		throw new Error( 'Unable to query logs' );
 	}
 
 	return logs as GetRecentLogsResponse;
