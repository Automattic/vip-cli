--- conflicted
+++ resolved
@@ -8,7 +8,6 @@
 const config = require( './config' );
 const utils = require( './utils' );
 
-<<<<<<< HEAD
 export function getSandboxAndRun( site, command, opts ) {
 	getSandboxForSite( site, ( err, sbox ) =>  {
 		if ( err ) {
@@ -29,10 +28,7 @@
 	});
 }
 
-export function runOnExistingContainer( site, sbox, command, opts ) {
-=======
 export function runOnExistingContainer( site, sandbox, command, opts ) {
->>>>>>> 041140b3
 	opts = opts || {};
 
 	maybeStateTransition( site, state => {
@@ -91,30 +87,19 @@
 		decrementSboxFile( sandbox );
 	});
 
-<<<<<<< HEAD
 	utils.maybeConfirm( "Are you sure?", opts.confirm, ( err, yes ) => {
 		if ( ! yes ) {
 			return;
 		}
 
-		incrementSboxFile( container, err => {
-=======
-	incrementSboxFile( sandbox, err => {
-		if ( err ) {
-			return console.error( err );
-		}
-
-		spawn( 'docker', run, { stdio: 'inherit' });
-
-		decrementSboxFile( sandbox, err => {
->>>>>>> 041140b3
+		incrementSboxFile( sandbox, err => {
 			if ( err ) {
 				return console.error( err );
 			}
 
 			spawn( 'docker', run, { stdio: 'inherit' });
 
-			decrementSboxFile( container, err => {
+			decrementSboxFile( sandbox, err => {
 				if ( err ) {
 					return console.error( err );
 				}
