// @flow
// @format

/**
 * External dependencies
 */
import debugLib from 'debug';
import os from 'os';
import fs from 'fs';
import path from 'path';
import Lando from 'lando/lib/lando';
import { buildConfig } from 'lando/lib/bootstrap';
import landoUtils from 'lando/plugins/lando-core/lib/utils';
import landoBuildTask from 'lando/plugins/lando-tooling/lib/build';
import chalk from 'chalk';
import App from 'lando/lib/app';
import dns from 'dns';
import xdgBasedir from 'xdg-basedir';

/**
 * Internal dependencies
 */
import {
	doesEnvironmentExist,
	readEnvironmentData,
	updateEnvironment,
	writeEnvironmentData,
} from './dev-environment-core';
import { DEV_ENVIRONMENT_NOT_FOUND } from '../constants/dev-environment';
import UserError from '../user-error';

/**
 * This file will hold all the interactions with lando library
 */
const DEBUG_KEY = '@automattic/vip:bin:dev-environment';
const debug = debugLib( DEBUG_KEY );

type Record<T, V> = {
	[T]: V
};

/**
 * @return {Promise<object>} Lando configuration
 */
async function getLandoConfig() {
	const nodeModulesPath = path.join( __dirname, '..', '..', '..', 'node_modules' );
	const landoPath = path.join( nodeModulesPath, 'lando' );
	const atLandoPath = path.join( nodeModulesPath, '@lando' );

	debug( `Getting Lando config, using paths '${ landoPath }' and '${ atLandoPath }' for plugins` );

	const isLandoDebugSelected = debugLib.enabled( DEBUG_KEY );
	const isAllDebugSelected = debugLib.enabled( '"*"' );
	let logLevelConsole;
	if ( isAllDebugSelected ) {
		logLevelConsole = 'silly';
	} else if ( isLandoDebugSelected ) {
		logLevelConsole = 'debug';
	} else {
		logLevelConsole = 'warn';
	}

	const vipDir = path.join( xdgBasedir.data || os.tmpdir(), 'vip' );
	const landoDir = path.join( vipDir, 'lando' );
	const fakeHomeDir = path.join( landoDir, 'home' );

	try {
		await fs.promises.mkdir( fakeHomeDir, { recursive: true } );
	} catch ( err ) {
		// Ignore
	}

	const config = {
		logLevelConsole,
		configSources: [ path.join( landoDir, 'config.yml' ) ],
		landoFile: '.lando.yml',
		preLandoFiles: [ '.lando.base.yml', '.lando.dist.yml', '.lando.upstream.yml' ],
		postLandoFiles: [ '.lando.local.yml' ],
		pluginDirs: [
			landoPath,
			{
				path: atLandoPath,
				subdir: '.',
				namespace: '@lando',
			},
		],
		disablePlugins: [
			'@lando/argv',
		],
		proxyName: 'vip-dev-env-proxy',
		userConfRoot: landoDir,
		home: fakeHomeDir,
		domain: 'lndo.site',
		version: 'unknown',
	};

	return buildConfig( config );
}

const appMap: Map<string, App> = new Map();

async function regenerateLandofile( instancePath: string ): Promise<void> {
	const landoFile = path.join( instancePath, '.lando.yml' );

	try {
		const now = new Date().toISOString().replace( /[^\d]/g, '' ).slice( 0, -3 );
		const backup = `${ landoFile }.${ now }`;
		await fs.promises.rename( landoFile, backup );
		console.warn( chalk.yellow( 'Backed up %s to %s' ), landoFile, backup );
	} catch ( err ) {
		// Rename failed - possibly the file does not exist. Silently ignoring.
	}

	const slug = path.basename( instancePath );
	const currentInstanceData = readEnvironmentData( slug );
	await updateEnvironment( currentInstanceData );
}

async function landoRecovery( lando: Lando, instancePath: string, error: Error ): Promise<App> {
	debug( 'Error initializing Lando app', error );
	console.warn( chalk.yellow( 'There was an error initializing Lando, trying to recover...' ) );
	try {
		await regenerateLandofile( instancePath );
	} catch ( err ) {
		console.error( `${ chalk.bold.red( 'Recovery failed, aborting.' ) } Please recreate the environment or contact support.` );
		throw err;
	}

	console.error( chalk.green( 'Recovery successful, trying to initialize again...' ) );
	try {
		const app = lando.getApp( instancePath );
		await app.init();
		return app;
	} catch ( initError ) {
		console.error( `${ chalk.bold.red( 'Initialization failed, aborting.' ) } Please recreate the environment or contact support.` );
		throw initError;
	}
}

async function getLandoApplication( lando: Lando, instancePath: string ): Promise<App> {
	const started = new Date();
	try {
		if ( appMap.has( instancePath ) ) {
			return Promise.resolve( appMap.get( instancePath ) );
		}

		if ( ! await doesEnvironmentExist( instancePath ) ) {
			throw new Error( DEV_ENVIRONMENT_NOT_FOUND );
		}

		let app;

		try {
			app = lando.getApp( instancePath );
			await app.init();
		} catch ( error ) {
			app = await landoRecovery( lando, instancePath, error );
		}

		appMap.set( instancePath, app );
		return app;
	} finally {
		const duration = new Date().getTime() - started.getTime();
		debug( 'getLandoApplication() took %d ms', duration );
	}
}

export async function bootstrapLando(): Promise<Lando> {
	const started = new Date();
	try {
		const lando = new Lando( await getLandoConfig() );
		lando.events.once( 'pre-engine-build', async ( data: App ) => {
			const instanceData = readEnvironmentData( data.name );

			let registryResolvable = false;
			try {
				registryResolvable = ( await dns.promises.lookup( 'ghcr.io' ) ).address || false;
				debug( 'Registry ghcr.io is resolvable' );
			} catch ( err ) {
				debug( 'Registry ghcr.io is not resolvable, image pull might be broken.' );
				registryResolvable = false;
			}

			const pull = registryResolvable && ( instanceData.pullAfter || 0 ) < Date.now();
			if ( Array.isArray( data.opts.pullable ) && Array.isArray( data.opts.local ) && data.opts.local.length === 0 && ! pull ) {
				// Setting `data.opts.pullable` to an empty array prevents Lando from pulling images with `docker pull`.
				// Note that if some of the images are not available, they will still be pulled by `docker-compose`.
				data.opts.local = data.opts.pullable;
				data.opts.pullable = [];
			}

			if ( pull || ! instanceData.pullAfter ) {
				instanceData.pullAfter = Date.now() + ( 7 * 24 * 60 * 60 * 1000 );
				writeEnvironmentData( data.name, instanceData );
			}
		} );

		await lando.bootstrap();
		return lando;
	} finally {
		const duration = new Date().getTime() - started.getTime();
		debug( 'bootstrapLando() took %d ms', duration );
	}
}

export async function landoStart( lando: Lando, instancePath: string ): Promise<void> {
	const started = new Date();
	try {
		debug( 'Will start lando app on path:', instancePath );

		const app = await getLandoApplication( lando, instancePath );
		await app.start();
	} finally {
		const duration = new Date().getTime() - started.getTime();
		debug( 'landoStart() took %d ms', duration );
	}
}

export interface LandoLogsOptions {
	follow: boolean;
	service: string;
	timestamps: boolean;
}

export async function landoLogs( lando: Lando, instancePath: string, options: LandoLogsOptions ) {
	const started = new Date();
	try {
		debug( 'Will show lando logs on path:', instancePath, ' with options: ', options );

		const app = await getLandoApplication( lando, instancePath );
		const logTask = lando.tasks.find( task => task.command === 'logs' );

		await logTask.run( {
			follow: options.follow,
			service: options.service,
			timestamps: options.timestamps,
			_app: app,
		} );
	} finally {
		const duration = new Date().getTime() - started.getTime();
		debug( 'landoLogs() took %d ms', duration );
	}
}

export async function landoRebuild( lando: Lando, instancePath: string ): Promise<void> {
	const started = new Date();
	try {
		debug( 'Will rebuild lando app on path:', instancePath );

		const app = await getLandoApplication( lando, instancePath );
		await ensureNoOrphantProxyContainer( lando );
		await app.rebuild();
	} finally {
		const duration = new Date().getTime() - started.getTime();
		debug( 'landoRebuild() took %d ms', duration );
	}
}

export async function landoStop( lando: Lando, instancePath: string ): Promise<void> {
	const started = new Date();
	try {
		debug( 'Will stop lando app on path:', instancePath );

		const app = await getLandoApplication( lando, instancePath );
		await app.stop();
	} finally {
		const duration = new Date().getTime() - started.getTime();
		debug( 'landoStop() took %d ms', duration );
	}
}

export async function landoDestroy( lando: Lando, instancePath: string ): Promise<void> {
	const started = new Date();
	try {
		debug( 'Will destroy lando app on path:', instancePath );

		const app = await getLandoApplication( lando, instancePath );
		await app.destroy();
	} finally {
		const duration = new Date().getTime() - started.getTime();
		debug( 'landoDestroy() took %d ms', duration );
	}
}

<<<<<<< HEAD
interface LandoInfoOptions {
	suppressWarnings?: boolean;
	autologinKey?: string
}

export async function landoInfo( lando: Lando, instancePath: string, options: LandoInfoOptions = {} ): Promise<Record<string, any>> {
	const app = await getLandoApplication( lando, instancePath );
=======
export async function landoInfo( lando: Lando, instancePath: string, suppressWarnings: boolean ): Promise<Record<string, any>> {
	const started = new Date();
	try {
		const app = await getLandoApplication( lando, instancePath );
>>>>>>> e20535e0

		let appInfo = landoUtils.startTable( app );

		const reachableServices = app.info.filter( service => service.urls.length );
		reachableServices.forEach( service => appInfo[ `${ service.service } urls` ] = service.urls );

		const health = await checkEnvHealth( lando, instancePath );
		const frontEndUrl = app.info
			.find( service => 'nginx' === service.service )
			?.urls[ 0 ];

		const extraService = await getExtraServicesConnections( lando, app );
		appInfo = {
			slug: appInfo.name.replace( /^vipdev/, '' ),
			...appInfo,
			...extraService,
		};

<<<<<<< HEAD
	// Add login information
	if ( frontEndUrl ) {
		let loginUrl = `${ frontEndUrl }wp-admin/`;
		if ( options.autologinKey ) {
			loginUrl += `?vip-dev-autologin=${ options.autologinKey }`;
		}
=======
		delete appInfo.name;
>>>>>>> e20535e0

		const hasResults = Object.values( health ).length > 0;
		const hasWarnings = Object.values( health ).some( status => ! status );
		if ( hasResults && ! hasWarnings ) {
			appInfo.status = chalk.green( 'UP' );
		} else if ( health.nginx ) {
			appInfo.status = chalk.yellow( 'PARTIALLY UP' );
		} else {
			appInfo.status = chalk.red( 'DOWN' );
		}

<<<<<<< HEAD
	if ( ! options.suppressWarnings && hasWarnings ) {
		let message = chalk.bold.yellow( 'The following services have failed health checks:\n' );
		Object.keys( health ).forEach( service => {
			if ( ! health[ service ] ) {
				message += `${ chalk.red( service ) }\n`;
			}
		} );
		appInfo[ 'Health warnings' ] = message;
	}
=======
		// Add login information
		if ( frontEndUrl ) {
			const loginUrl = `${ frontEndUrl }wp-admin/`;

			appInfo[ 'Login URL' ] = loginUrl;
			appInfo[ 'Default username' ] = 'vipgo';
			appInfo[ 'Default password' ] = 'password';
		}

		if ( ! suppressWarnings && hasWarnings ) {
			let message = chalk.bold.yellow( 'The following services have failed health checks:\n' );
			Object.keys( health ).forEach( service => {
				if ( ! health[ service ] ) {
					message += `${ chalk.red( service ) }\n`;
				}
			} );
			appInfo[ 'Health warnings' ] = message;
		}
>>>>>>> e20535e0

		// Add documentation link
		appInfo.Documentation = 'https://docs.wpvip.com/technical-references/vip-local-development-environment/';

		return appInfo;
	} finally {
		const duration = new Date().getTime() - started.getTime();
		debug( 'landoInfo() took %d ms', duration );
	}
}

const extraServiceDisplayConfiguration = [
	{
		name: 'elasticsearch',
		label: 'enterprise search',
		protocol: 'http',
	},
	{
		name: 'phpmyadmin',
		// Skipping, as the phpmyadmin was already printed by the regular services
		skip: true,
	},
	{
		name: 'mailhog',
		skip: true,
	},
];

async function getExtraServicesConnections( lando: Lando, app: App ): Promise<Record<string, string>> {
	const extraServices: Record<string, string> = {};
	const allServices = await lando.engine.list( { project: app.project } );

	for ( const service of allServices ) {
		const displayConfiguration = extraServiceDisplayConfiguration.find(
			conf => conf.name === service.service
		) || {};

		if ( displayConfiguration.skip ) {
			continue;
		}

		// eslint-disable-next-line no-await-in-loop
		const containerScan = service?.id ? await lando.engine.docker.scan( service?.id ) : null;
		if ( containerScan?.NetworkSettings?.Ports ) {
			const mappings = Object.keys( containerScan.NetworkSettings.Ports )
				.map( internalPort => containerScan.NetworkSettings.Ports[ internalPort ] )
				.filter( externalMapping => externalMapping?.length );

			if ( mappings?.length ) {
				const { HostIp: host, HostPort: port } = mappings[ 0 ][ 0 ];
				const label = displayConfiguration.label || service.service;
				const value = ( displayConfiguration.protocol ? `${ displayConfiguration.protocol }://` : '' ) + `${ host }:${ port }`;
				extraServices[ label ] = value;
			}
		}
	}

	return extraServices;
}

export async function checkEnvHealth( lando: Lando, instancePath: string ): Promise<Record<string, boolean>> {
	type ScanResult = {
		url: string;
		status: boolean;
		color: 'green' | 'yellow' | 'red';
	};

	const urls: Record<string, string> = {};

	const now = new Date();

	const app = await getLandoApplication( lando, instancePath );
	app.info
		.filter( service => service.urls.length )
		.forEach( service => {
			service.urls.forEach( url => {
				urls[ url ] = service.service;
			} );
		} );

	const scanResults: ScanResult[] = await app.scanUrls( Object.keys( urls ), { max: 1 } );
	const result: Record<string, boolean> = {};

	scanResults.forEach( scanResult => {
		result[ urls[ scanResult.url ] ] = scanResult.status;
	} );

	const duration = new Date().getTime() - now.getTime();
	debug( 'checkEnvHealth took %d ms', duration );

	return result;
}

export async function isEnvUp( lando: Lando, instancePath: string ): Promise<boolean> {
	const now = new Date();
	const app = await getLandoApplication( lando, instancePath );

	const reachableServices = app.info.filter( service => service.urls.length );
	const webUrls = reachableServices.map( service => service.urls ).flat().filter( url => ! url.match( /^https?:\/\/(localhost|127\.0\.0\.1):/ ) );

	const scanResult = await app.scanUrls( webUrls, { max: 1 } );
	const duration = new Date().getTime() - now.getTime();
	debug( 'isEnvUp took %d ms', duration );

	// If all the URLs are reachable then the app is considered 'up'
	return scanResult.length && scanResult.filter( result => result.status ).length === scanResult.length;
}

export async function landoExec( lando: Lando, instancePath: string, toolName: string, args: Array<string>, options: any ) {
	const app = await getLandoApplication( lando, instancePath );

	const tool = app.config.tooling[ toolName ];
	if ( ! tool ) {
		throw new UserError( `${ toolName } is not a known lando task` );
	}

	const savedArgv = process.argv;
	try {
		/*
			lando is looking in both passed args and process.argv so we need to do a bit of hack to fake process.argv
			so that lando doesn't try to interpret args not meant for wp.

			Lando drops first 3 args (<node> <lando> <command>) from process.argv and process rest, so we will fake 3 args + the real args
		*/
		process.argv = [ '0', '1', '3' ].concat( args );

		tool.app = app;
		tool.name = toolName;
		tool.dir = '/';

		if ( options.stdio ) {
			tool.stdio = options.stdio;
		}

		const task = landoBuildTask( tool, lando );

		const argv = {
			// eslint-disable-next-line id-length
			_: args,
		};

		await task.run( argv );
	} finally {
		process.argv = savedArgv;
	}
}

export async function landoShell( lando: Lando, instancePath: string, service: string, user: string, command: string[] ): Promise<void> {
	const app = await getLandoApplication( lando, instancePath );
	const shellTask = lando.tasks.find( task => task.command === 'ssh' );

	if ( ! command.length ) {
		const interactive = process.stdin.isTTY ? '-i' : '';
		command = [ '/bin/sh', '-c', `if [ -x /bin/bash ]; then /bin/bash ${ interactive }; else /bin/sh ${ interactive }; fi; exit 0` ];
	}

	debug( 'Running command "%o" in service "%s" as user "%s"', command, service, user );
	await shellTask.run( {
		command,
		service,
		user,
		_app: app,
	} );
}

/**
 * Sometimes the proxy network seems to disapper leaving only orphant stopped proxy container.
 * It seems to happen while restarting/powering off computer. This container would then failed
 * to start due to missing network.
 *
 * This function tries to detect such scenario and remove the orphant. So that regular flow
 * can safelly add a network and a new proxy container.
 *
 * @param {Object} lando Bootstrapped Lando object
 */
async function ensureNoOrphantProxyContainer( lando: Lando ): Promise<void> {
	const proxyContainerName = lando.config.proxyContainer;

	const docker = lando.engine.docker;
	const containers = await docker.listContainers( { all: true } );
	const proxyContainerExists = containers.some( container => container.Names.includes( `/${ proxyContainerName }` ) );

	if ( ! proxyContainerExists ) {
		return;
	}

	const proxyContainer = await docker.getContainer( proxyContainerName );
	const status = await proxyContainer.inspect();
	if ( status?.State?.Running ) {
		return;
	}

	await proxyContainer.remove();
}

export async function validateDockerInstalled( lando: Lando ): Promise<void> {
	lando.log.verbose( 'docker-engine exists: %s', lando.engine.dockerInstalled );
	if ( lando.engine.dockerInstalled === false ) {
		throw Error( 'docker could not be located! Please follow the following instructions to install it - https://docs.docker.com/engine/install/' );
	}
	lando.log.verbose( 'docker-compose exists: %s', lando.engine.composeInstalled );
	if ( lando.engine.composeInstalled === false ) {
		throw Error( 'docker-compose could not be located! Please follow the following instructions to install it - https://docs.docker.com/compose/install/' );
	}
}

export async function validateDockerAccess( lando: Lando ): Promise<void> {
	const docker = lando.engine.docker;
	lando.log.verbose( 'Fetching docker info to verify Docker connection' );
	try {
		await docker.info();
	} catch ( error ) {
		throw Error( 'Failed to connect to Docker. Please verify that Docker engine (service) is running and follow the troubleshooting instructions for your platform.' );
	}
}<|MERGE_RESOLUTION|>--- conflicted
+++ resolved
@@ -282,20 +282,15 @@
 	}
 }
 
-<<<<<<< HEAD
 interface LandoInfoOptions {
 	suppressWarnings?: boolean;
 	autologinKey?: string
 }
 
 export async function landoInfo( lando: Lando, instancePath: string, options: LandoInfoOptions = {} ): Promise<Record<string, any>> {
-	const app = await getLandoApplication( lando, instancePath );
-=======
-export async function landoInfo( lando: Lando, instancePath: string, suppressWarnings: boolean ): Promise<Record<string, any>> {
 	const started = new Date();
 	try {
 		const app = await getLandoApplication( lando, instancePath );
->>>>>>> e20535e0
 
 		let appInfo = landoUtils.startTable( app );
 
@@ -314,16 +309,7 @@
 			...extraService,
 		};
 
-<<<<<<< HEAD
-	// Add login information
-	if ( frontEndUrl ) {
-		let loginUrl = `${ frontEndUrl }wp-admin/`;
-		if ( options.autologinKey ) {
-			loginUrl += `?vip-dev-autologin=${ options.autologinKey }`;
-		}
-=======
 		delete appInfo.name;
->>>>>>> e20535e0
 
 		const hasResults = Object.values( health ).length > 0;
 		const hasWarnings = Object.values( health ).some( status => ! status );
@@ -335,27 +321,19 @@
 			appInfo.status = chalk.red( 'DOWN' );
 		}
 
-<<<<<<< HEAD
-	if ( ! options.suppressWarnings && hasWarnings ) {
-		let message = chalk.bold.yellow( 'The following services have failed health checks:\n' );
-		Object.keys( health ).forEach( service => {
-			if ( ! health[ service ] ) {
-				message += `${ chalk.red( service ) }\n`;
-			}
-		} );
-		appInfo[ 'Health warnings' ] = message;
-	}
-=======
 		// Add login information
 		if ( frontEndUrl ) {
-			const loginUrl = `${ frontEndUrl }wp-admin/`;
+			let loginUrl = `${ frontEndUrl }wp-admin/`;
+			if ( options.autologinKey ) {
+				loginUrl += `?vip-dev-autologin=${ options.autologinKey }`;
+			}
 
 			appInfo[ 'Login URL' ] = loginUrl;
 			appInfo[ 'Default username' ] = 'vipgo';
 			appInfo[ 'Default password' ] = 'password';
 		}
 
-		if ( ! suppressWarnings && hasWarnings ) {
+		if ( ! options.suppressWarnings && hasWarnings ) {
 			let message = chalk.bold.yellow( 'The following services have failed health checks:\n' );
 			Object.keys( health ).forEach( service => {
 				if ( ! health[ service ] ) {
@@ -364,7 +342,6 @@
 			} );
 			appInfo[ 'Health warnings' ] = message;
 		}
->>>>>>> e20535e0
 
 		// Add documentation link
 		appInfo.Documentation = 'https://docs.wpvip.com/technical-references/vip-local-development-environment/';
