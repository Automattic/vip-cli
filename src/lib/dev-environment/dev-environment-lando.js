--- conflicted
+++ resolved
@@ -211,9 +211,6 @@
 	await app.start();
 }
 
-<<<<<<< HEAD
-export async function landoLogs( lando: Lando, instancePath: string, options: {} ): Promise<void> {
-=======
 export interface LandoLogsOptions {
 	follow: boolean;
 	service: string;
@@ -221,7 +218,6 @@
 }
 
 export async function landoLogs( lando: Lando, instancePath: string, options: LandoLogsOptions ) {
->>>>>>> b9d49ada
 	debug( 'Will show lando logs on path:', instancePath, ' with options: ', options );
 
 	const app = await getLandoApplication( lando, instancePath );
