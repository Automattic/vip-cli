/**
 * @flow
 * @format
 */

/**
 * External dependencies
 */
import chalk from 'chalk';
import formatters from 'lando/lib/formatters';
import { prompt, Confirm, Select } from 'enquirer';
import debugLib from 'debug';
import fs from 'fs';
import git from 'nodegit'
import path from 'path';
import os from 'os';
import xdgBasedir from 'xdg-basedir';

/**
 * Internal dependencies
 */
import { getRepoPath }  from './dev-environment-core';
import {
	DEV_ENVIRONMENT_FULL_COMMAND,
	DEV_ENVIRONMENT_SUBCOMMAND,
	DEV_ENVIRONMENT_DEFAULTS,
	DEV_ENVIRONMENT_PROMPT_INTRO,
	DEV_ENVIRONMENT_COMPONENTS,
<<<<<<< HEAD
	DEV_ENVIRONMENT_GIT_URL,
	DEV_ENVIRONMENT_WAIT_MESSAGE,
	DEV_ENVIRONMENT_MODE_IMAGE,
	DEV_ENVIRONMENT_MODE_LOCAL,
	DEV_ENVIRONMENT_MODE_INHERIT,
=======
	DEV_ENVIRONMENT_NOT_FOUND,
>>>>>>> d43cfd56
} from '../constants/dev-environment';
import { InstanceOptions, EnvironmentNameOptions, InstanceData } from './types';

const debug = debugLib( '@automattic/vip:bin:dev-environment' );

const DEFAULT_SLUG = 'vip-local';

export function handleCLIException( exception: Error ) {
	const errorPrefix = chalk.red( 'Error:' );
	if ( DEV_ENVIRONMENT_NOT_FOUND === exception.message ) {
		const createCommand = chalk.bold( DEV_ENVIRONMENT_FULL_COMMAND + ' create' );

		const message = `Environment doesn't exist.\n\n\nTo create a new environment run:\n\n${ createCommand }\n`;
		console.log( errorPrefix, message );
	} else {
		let message = exception.message;
		// if the message has already ERROR prefix we should drop it as we are adding our own cool red Error-prefix
		message = message.replace( 'ERROR: ', '' );

		console.log( errorPrefix, message );
	}
}

export function getEnvironmentName( options: EnvironmentNameOptions ) {
	if ( options.slug ) {
		return options.slug;
	}

	if ( options.app ) {
		const envSuffix = options.env ? `-${ options.env }` : '';

		return options.app + envSuffix;
	}

	return DEFAULT_SLUG;
}

export function getEnvironmentStartCommand( options: EnvironmentNameOptions ) {
	if ( options.slug ) {
		return `${ DEV_ENVIRONMENT_FULL_COMMAND } start --slug ${ options.slug }`;
	}

	if ( options.app ) {
		let application = `@${ options.app }`;
		if ( options.env ) {
			application += `.${ options.env }`;
		}

		return `vip ${ application } ${ DEV_ENVIRONMENT_SUBCOMMAND } start`;
	}

	return `${ DEV_ENVIRONMENT_FULL_COMMAND } start`;
}

export function printTable( data: Object ) {
	const formattedData = formatters.formatData( data, { format: 'table' }, { border: false } );

	console.log( formattedData );
}

<<<<<<< HEAD
type ComponentConfig = {
	mode: DEV_ENVIRONMENT_MODE_LOCAL | DEV_ENVIRONMENT_MODE_IMAGE | DEV_ENVIRONMENT_MODE_INHERIT;
	dir?: string,
	image?: string,
	tag?: string,
}

export function processComponentOptionInput( passedParam: string ): ComponentConfig {
=======
export function processComponentOptionInput( passedParam: string, allowLocal: boolean ): ComponentConfig {
>>>>>>> d43cfd56
	// cast to string
	const param = passedParam + '';
	if ( param.includes( '/' ) ) {
		return {
			mode: DEV_ENVIRONMENT_MODE_LOCAL,
			dir: param,
		};
	}

	return {
		mode: DEV_ENVIRONMENT_MODE_IMAGE,
		tag: param,
	};
}

export function getOptionsFromAppInfo( appInfo: AppInfo ): InstanceOptions {
	if ( ! appInfo ) {
		return {};
	}

	return {
		title: appInfo.environment?.name || appInfo.name,
		multisite: !! appInfo?.environment?.isMultisite,
		mediaRedirectDomain: appInfo.environment?.primaryDomain,
	};
}

/**
 * Prompt for arguments
 * @param {InstanceOptions} preselectedOptions - options to be used without prompt
 * @param {InstanceOptions} defaultOptions - options to be used as default values for prompt
 * @returns {any} instance data
 */
export async function promptForArguments( preselectedOptions: InstanceOptions, defaultOptions: InstanceOptions ): InstanceData {
	debug( 'Provided preselected', preselectedOptions, 'and default', defaultOptions );

	console.log( DEV_ENVIRONMENT_PROMPT_INTRO );

	let multisiteText = 'Multisite';
	let multisiteDefault = DEV_ENVIRONMENT_DEFAULTS.multisite;

	if ( defaultOptions.title ) {
		multisiteText += ` (${ defaultOptions.title } ${ defaultOptions.multisite ? 'IS' : 'is NOT' } multisite)`;
		multisiteDefault = defaultOptions.multisite;
	}

	const instanceData: InstanceData = {
		wpTitle: preselectedOptions.title || await promptForText( 'WordPress site title', defaultOptions.title || DEV_ENVIRONMENT_DEFAULTS.title ),
		multisite: 'multisite' in preselectedOptions ? preselectedOptions.multisite : await promptForBoolean( multisiteText, !! multisiteDefault ),
		elasticsearch: preselectedOptions.elasticsearch || defaultOptions.elasticsearch || DEV_ENVIRONMENT_DEFAULTS.elasticsearchVersion,
		mariadb: preselectedOptions.mariadb || defaultOptions.mariadb || DEV_ENVIRONMENT_DEFAULTS.mariadbVersion,
		mediaRedirectDomain: preselectedOptions.mediaRedirectDomain || '',
		wordpress: {},
		muPlugins: {},
		clientCode: {},
		statsd: false,
		phpmyadmin: false,
		xdebug: false,
	};

	if ( ! instanceData.mediaRedirectDomain && defaultOptions.mediaRedirectDomain ) {
		const mediaRedirectPromptText = `Would you like to redirect to ${ defaultOptions.mediaRedirectDomain } for missing media files?`;
		const setMediaRedirectDomain = await promptForBoolean( mediaRedirectPromptText, true );
		if ( setMediaRedirectDomain ) {
			instanceData.mediaRedirectDomain = defaultOptions.mediaRedirectDomain;
		}
	}

	for ( const component of DEV_ENVIRONMENT_COMPONENTS ) {
		const option = preselectedOptions[ component ];
		const defaultValue = defaultOptions[ component ];

		instanceData[ component ] = await processComponent( component, option, defaultValue );
	}

	for ( const service of [ 'statsd', 'phpmyadmin', 'xdebug' ] ) {
		if ( service in preselectedOptions ) {
			instanceData[ service ] = preselectedOptions[ service ];
		} else if ( service in defaultOptions ) {
			instanceData[ service ] = defaultOptions[ service ];
		}
	}

	debug( 'Instance data after prompts', instanceData );
	return instanceData;
}

async function processComponent( component: string, preselectedValue: string, defaultValue: string ) {
	debug( `processing a component '${ component }', with preselected/deafault - ${ preselectedValue }/${ defaultValue }` );
	let result = null;

<<<<<<< HEAD
	if ( option ) {
		result = processComponentOptionInput( option );
	} else {
		result = await promptForComponent( component );
=======
	const allowLocal = component !== 'wordpress';
	const defaultObject = defaultValue ? processComponentOptionInput( defaultValue, allowLocal ) : null;
	if ( preselectedValue ) {
		result = processComponentOptionInput( preselectedValue, allowLocal );
	} else {
		result = await promptForComponent( component, allowLocal, defaultObject );
>>>>>>> d43cfd56
	}

	while ( DEV_ENVIRONMENT_MODE_LOCAL === result?.mode ) {
		const resolvedPath = resolvePath( result.dir || '' );
		result.dir = resolvedPath;

		const isDirectory = resolvedPath && fs.existsSync( resolvedPath ) && fs.lstatSync( resolvedPath ).isDirectory();
		const isEmpty = isDirectory ? fs.readdirSync( resolvedPath ).length === 0 : true;

		if ( isDirectory && ! isEmpty ) {
			break;
		} else {
			const message = `Provided path "${ resolvedPath }" does not point to a valid or existing directory.`;
			console.log( chalk.yellow( 'Warning:' ), message );
<<<<<<< HEAD
			result = await promptForComponent( component );
=======
			result = await promptForComponent( component, allowLocal, defaultObject );
>>>>>>> d43cfd56
		}
	}

	return result;
}

export function resolvePath( input: string ): string {
	// Resolve does not do ~ reliably
	const resolvedPath = input.replace( /^~/, os.homedir() );
	// And resolve to handle relative paths
	return path.resolve( resolvedPath );
}

export async function promptForText( message: string, initial: string ) {
	const nonEmptyValidator = value => {
		if ( ( value || '' ).trim() ) {
			return true;
		}
		return 'value needs to be provided';
	};

	const result = await prompt( {
		type: 'input',
		name: 'input',
		message,
		initial,
		validate: nonEmptyValidator,
	} );

	return ( result?.input || '' ).trim();
}

export async function promptForBoolean( message: string, initial: boolean ) {
	const confirm = new Confirm( {
		message,
		initial,
	} );

	return confirm.run();
}

const componentDisplayNames = {
	wordpress: 'WordPress',
	muPlugins: 'vip-go-mu-plugins',
	clientCode: 'site-code',
};

<<<<<<< HEAD
export async function promptForComponent( component: string ): Promise<ComponentConfig> {
	debug( `Prompting for ${ component }` );
=======
export async function promptForComponent( component: string, allowLocal: boolean, defaultObject: ComponentConfig ): Promise<ComponentConfig> {
	debug( `Prompting for ${ component } with default:`, defaultObject );
>>>>>>> d43cfd56
	const componentDisplayName = componentDisplayNames[ component ] || component;
	const modChoices = [];

<<<<<<< HEAD
	if ( component !== 'wordpress' ) {
		choices.push( {
=======
	if ( allowLocal ) {
		modChoices.push( {
>>>>>>> d43cfd56
			message: `local folder - where you already have ${ componentDisplayName } code`,
			value: DEV_ENVIRONMENT_MODE_LOCAL,
		} );
	}
<<<<<<< HEAD

	choices.push( {
=======
	modChoices.push( {
>>>>>>> d43cfd56
		message: 'image - that gets automatically fetched',
		value: DEV_ENVIRONMENT_MODE_IMAGE,
	} );

	let initialMode = DEV_ENVIRONMENT_MODE_IMAGE;
	if ( 'clientCode' === component ) {
		initialMode = DEV_ENVIRONMENT_MODE_LOCAL;
	}

	if ( defaultObject?.mode ) {
		initialMode = defaultObject.mode;
	}

	let modeResult = initialMode;
	const selectMode = modChoices.length > 1;
	if ( selectMode ) {
		const initialModeIndex = modChoices.findIndex( choice => choice.value === initialMode );
		const select = new Select( {
			message: `How would you like to source ${ componentDisplayName }`,
			choices: modChoices,
			initial: initialModeIndex,
		} );

		modeResult = await select.run();
	}

	const messagePrefix = selectMode ? '\t' : `${ componentDisplayName } - `;
<<<<<<< HEAD
	if ( DEV_ENVIRONMENT_MODE_LOCAL === modeResult ) {
		const directoryPath = await promptForText( `${ messagePrefix }What is a path to your local ${ componentDisplayName }`, '' );
=======
	if ( 'local' === modeResult ) {
		const directoryPath = await promptForText( `${ messagePrefix }What is a path to your local ${ componentDisplayName }`, defaultObject?.dir || '' );
>>>>>>> d43cfd56
		return {
			mode: modeResult,
			dir: directoryPath,
		};
	}
<<<<<<< HEAD
	if ( DEV_ENVIRONMENT_MODE_INHERIT === modeResult ) {
		return {
			mode: modeResult,
		};
	}

	// local dist
=======

	// image with selection
>>>>>>> d43cfd56
	if ( component === 'wordpress' ) {
		const message = `${ messagePrefix }Which version would you like`;
		const tagChoices = getWordpressImageTags();
		let initialTagIndex = 0;
		if ( defaultObject?.tag ) {
			const defaultTagIndex = tagChoices.indexOf( defaultObject.tag );
			if ( defaultTagIndex !== -1 ) {
				initialTagIndex = defaultTagIndex;
			}
		}
		const selectTag = new Select( {
			message,
<<<<<<< HEAD
			choices: await getWordpressTags(),
=======
			choices: tagChoices,
			initial: initialTagIndex,
>>>>>>> d43cfd56
		} );
		const tag = await selectTag.run();

		return {
			mode: DEV_ENVIRONMENT_MODE_LOCAL,
			tag,
		};
	}

	// image
	return {
		mode: modeResult,
	};
}

<<<<<<< HEAD
async function cloneWordPressRepo() {
	await git.Clone.clone( DEV_ENVIRONMENT_GIT_URL, getRepoPath() );
}

async function getWordPressRepo(): git.Repository {
	const path = getRepoPath();
	let updated = false;

	console.log( DEV_ENVIRONMENT_WAIT_MESSAGE );

	if ( ! fs.existsSync( path ) || ! fs.lstatSync( path ).isDirectory() ) {
		updated = true;
		await cloneWordPressRepo();
	}

	const repo = await git.Repository.init( getRepoPath(), 0 );

	if ( ! updated ) {
		// TODO: stash/reset the working branch in case it's dirty

		await repo.fetchAll();
	}

	return repo;
}

async function getWordpressTags(): string[] {
	const repo = await getWordPressRepo();
	const tags = await git.Tag.list( repo );
	return collateTagList( tags );
}

/**
 *	Attempts to organize the list of tags in an intelligent way.
 *	Show all editions of the current major version
 *	Show only the the most recent point releases of previous major versions
 *	Limit the list to 20 by default
 */
function collateTagList( tags: string[], size: number = 20 ) {
	const majorVersions = [];
	const versions = {};
	const releases = {};
	const newTagList = [];
	let majorVersion, version, release;
	let parts = [];
	let sizeOffset = 0;

	// sort tags
	tags = tags.reverse();

	// index tags
	for ( const tag of tags ) {
		[ majorVersion, version, release ] = tag.split( '.' );

		// index majorVersion
		if ( majorVersions.indexOf( majorVersion ) < 0 ) {
			majorVersions.push( majorVersion );
		}

		// index version
		if ( ! versions.hasOwnProperty( majorVersion ) ) {
			versions[ majorVersion ] = [];
		}

		if ( versions[ majorVersion ].indexOf( `${ majorVersion }.${ version }` ) < 0 ) {
			versions[ majorVersion ].push( `${ majorVersion }.${ version }` );
		}

		// index release
		if ( ! releases.hasOwnProperty( `${ majorVersion }.${ version }` ) ) {
			releases[ `${ majorVersion }.${ version }` ] = [];
		}

		if ( releases[ `${ majorVersion }.${ version }` ].indexOf( tag ) < 0 ) {
			releases[ `${ majorVersion }.${ version }` ].push( tag );
		}

		if ( release != undefined ) {
			if ( releases[ `${ majorVersion }.${ version }` ].indexOf( tag ) < 0 ) {
				releases[ `${ majorVersion }.${ version }` ].push( tag );
			}
		}
	}

	// build new tag list from indexes
	newTags:
	for ( const i in majorVersions ) {
		for ( const [ j, v ] of versions[ majorVersions[ i ] ].entries() ) {
			// If it is the most recent version, append all of the releases
			if ( i == 0 && j == 0 ) {
				sizeOffset = releases[ v ].length;
				newTagList.push( ...releases[ v ] )
			} else {
				// append only the newest release for previous versions
				newTagList.push( releases[ v ][ 0 ] );
			}

			if ( newTagList.length >= ( size - sizeOffset) ) {
				break newTags;
			}
		}
	}

	return newTagList;
=======
export function addDevEnvConfigurationOptions( command ) {
	return command
		.option( 'wordpress', 'Use a specific WordPress version' )
		.option( [ 'u', 'mu-plugins' ], 'Use a specific mu-plugins changeset or local directory' )
		.option( 'client-code', 'Use the client code from a local directory or VIP skeleton' )
		.option( 'statsd', 'Enable statsd component. By default it is disabled', undefined, value => 'false' !== value?.toLowerCase?.() )
		.option( 'phpmyadmin', 'Enable PHPMyAdmin component. By default it is disabled', undefined, value => 'false' !== value?.toLowerCase?.() )
		.option( 'xdebug', 'Enable XDebug. By default it is disabled', undefined, value => 'false' !== value?.toLowerCase?.() )
		.option( 'elasticsearch', 'Explicitly choose Elasticsearch version to use' )
		.option( 'mariadb', 'Explicitly choose MariaDB version to use' )
		.option( 'media-redirect-domain', 'Domain to redirect for missing media files. This can be used to still have images without the need to import them locally.' );
}

function getWordpressImageTags(): string[] {
	return [ '5.8.1', '5.8', '5.7.3', '5.7.2' ];
>>>>>>> d43cfd56
}<|MERGE_RESOLUTION|>--- conflicted
+++ resolved
@@ -26,15 +26,12 @@
 	DEV_ENVIRONMENT_DEFAULTS,
 	DEV_ENVIRONMENT_PROMPT_INTRO,
 	DEV_ENVIRONMENT_COMPONENTS,
-<<<<<<< HEAD
 	DEV_ENVIRONMENT_GIT_URL,
 	DEV_ENVIRONMENT_WAIT_MESSAGE,
 	DEV_ENVIRONMENT_MODE_IMAGE,
 	DEV_ENVIRONMENT_MODE_LOCAL,
 	DEV_ENVIRONMENT_MODE_INHERIT,
-=======
 	DEV_ENVIRONMENT_NOT_FOUND,
->>>>>>> d43cfd56
 } from '../constants/dev-environment';
 import { InstanceOptions, EnvironmentNameOptions, InstanceData } from './types';
 
@@ -95,7 +92,6 @@
 	console.log( formattedData );
 }
 
-<<<<<<< HEAD
 type ComponentConfig = {
 	mode: DEV_ENVIRONMENT_MODE_LOCAL | DEV_ENVIRONMENT_MODE_IMAGE | DEV_ENVIRONMENT_MODE_INHERIT;
 	dir?: string,
@@ -104,9 +100,6 @@
 }
 
 export function processComponentOptionInput( passedParam: string ): ComponentConfig {
-=======
-export function processComponentOptionInput( passedParam: string, allowLocal: boolean ): ComponentConfig {
->>>>>>> d43cfd56
 	// cast to string
 	const param = passedParam + '';
 	if ( param.includes( '/' ) ) {
@@ -197,20 +190,12 @@
 async function processComponent( component: string, preselectedValue: string, defaultValue: string ) {
 	debug( `processing a component '${ component }', with preselected/deafault - ${ preselectedValue }/${ defaultValue }` );
 	let result = null;
-
-<<<<<<< HEAD
-	if ( option ) {
-		result = processComponentOptionInput( option );
+	const defaultObject = defaultValue ? processComponentOptionInput( defaultValue ) : null;
+
+	if ( preselectedValue ) {
+		result = processComponentOptionInput( preselectedValue );
 	} else {
-		result = await promptForComponent( component );
-=======
-	const allowLocal = component !== 'wordpress';
-	const defaultObject = defaultValue ? processComponentOptionInput( defaultValue, allowLocal ) : null;
-	if ( preselectedValue ) {
-		result = processComponentOptionInput( preselectedValue, allowLocal );
-	} else {
-		result = await promptForComponent( component, allowLocal, defaultObject );
->>>>>>> d43cfd56
+		result = await promptForComponent( component, defaultObject );
 	}
 
 	while ( DEV_ENVIRONMENT_MODE_LOCAL === result?.mode ) {
@@ -225,11 +210,7 @@
 		} else {
 			const message = `Provided path "${ resolvedPath }" does not point to a valid or existing directory.`;
 			console.log( chalk.yellow( 'Warning:' ), message );
-<<<<<<< HEAD
-			result = await promptForComponent( component );
-=======
-			result = await promptForComponent( component, allowLocal, defaultObject );
->>>>>>> d43cfd56
+			result = await promptForComponent( component, defaultObject );
 		}
 	}
 
@@ -277,33 +258,19 @@
 	clientCode: 'site-code',
 };
 
-<<<<<<< HEAD
-export async function promptForComponent( component: string ): Promise<ComponentConfig> {
-	debug( `Prompting for ${ component }` );
-=======
 export async function promptForComponent( component: string, allowLocal: boolean, defaultObject: ComponentConfig ): Promise<ComponentConfig> {
-	debug( `Prompting for ${ component } with default:`, defaultObject );
->>>>>>> d43cfd56
+	debug( `Prompting for ${ component } with default:`, defaultObject );1
 	const componentDisplayName = componentDisplayNames[ component ] || component;
 	const modChoices = [];
 
-<<<<<<< HEAD
-	if ( component !== 'wordpress' ) {
-		choices.push( {
-=======
-	if ( allowLocal ) {
+	if (component !== 'wordpress' ) {
 		modChoices.push( {
->>>>>>> d43cfd56
 			message: `local folder - where you already have ${ componentDisplayName } code`,
 			value: DEV_ENVIRONMENT_MODE_LOCAL,
 		} );
 	}
-<<<<<<< HEAD
-
-	choices.push( {
-=======
+
 	modChoices.push( {
->>>>>>> d43cfd56
 		message: 'image - that gets automatically fetched',
 		value: DEV_ENVIRONMENT_MODE_IMAGE,
 	} );
@@ -331,48 +298,25 @@
 	}
 
 	const messagePrefix = selectMode ? '\t' : `${ componentDisplayName } - `;
-<<<<<<< HEAD
+
 	if ( DEV_ENVIRONMENT_MODE_LOCAL === modeResult ) {
-		const directoryPath = await promptForText( `${ messagePrefix }What is a path to your local ${ componentDisplayName }`, '' );
-=======
-	if ( 'local' === modeResult ) {
 		const directoryPath = await promptForText( `${ messagePrefix }What is a path to your local ${ componentDisplayName }`, defaultObject?.dir || '' );
->>>>>>> d43cfd56
+
 		return {
 			mode: modeResult,
 			dir: directoryPath,
 		};
 	}
-<<<<<<< HEAD
-	if ( DEV_ENVIRONMENT_MODE_INHERIT === modeResult ) {
-		return {
-			mode: modeResult,
-		};
-	}
 
 	// local dist
-=======
-
-	// image with selection
->>>>>>> d43cfd56
 	if ( component === 'wordpress' ) {
 		const message = `${ messagePrefix }Which version would you like`;
-		const tagChoices = getWordpressImageTags();
-		let initialTagIndex = 0;
-		if ( defaultObject?.tag ) {
-			const defaultTagIndex = tagChoices.indexOf( defaultObject.tag );
-			if ( defaultTagIndex !== -1 ) {
-				initialTagIndex = defaultTagIndex;
-			}
-		}
+		const tagChoices = getWordpressTags( defaultObject.tag );
+
 		const selectTag = new Select( {
 			message,
-<<<<<<< HEAD
 			choices: await getWordpressTags(),
-=======
-			choices: tagChoices,
 			initial: initialTagIndex,
->>>>>>> d43cfd56
 		} );
 		const tag = await selectTag.run();
 
@@ -388,7 +332,6 @@
 	};
 }
 
-<<<<<<< HEAD
 async function cloneWordPressRepo() {
 	await git.Clone.clone( DEV_ENVIRONMENT_GIT_URL, getRepoPath() );
 }
@@ -425,16 +368,24 @@
  *	Attempts to organize the list of tags in an intelligent way.
  *	Show all editions of the current major version
  *	Show only the the most recent point releases of previous major versions
+ *  A default can be specified so that it will stick out in the available list
  *	Limit the list to 20 by default
  */
-function collateTagList( tags: string[], size: number = 20 ) {
+function collateTagList( tags: string[], selected: string = null, size: number = 20 ) {
 	const majorVersions = [];
 	const versions = {};
 	const releases = {};
 	const newTagList = [];
-	let majorVersion, version, release;
 	let parts = [];
 	let sizeOffset = 0;
+	let majorVersion, selectedMajorVersion, version, selectedVersion, release, selectedRelease;
+
+	// Only allow the use selected if it actually appears in the tag list
+	if ( null !== selected ) {
+		if ( tags.indexOf( selected ) !== -1 ) {
+			[ selectedMajorVersion, selectedVersion, selectedRelease ] = selected.split( '.' );
+		}
+	}
 
 	// sort tags
 	tags = tags.reverse();
@@ -444,7 +395,7 @@
 		[ majorVersion, version, release ] = tag.split( '.' );
 
 		// index majorVersion
-		if ( majorVersions.indexOf( majorVersion ) < 0 ) {
+		if ( majorVersions.indexOf( majorVersion ) === -1 ) {
 			majorVersions.push( majorVersion );
 		}
 
@@ -453,7 +404,7 @@
 			versions[ majorVersion ] = [];
 		}
 
-		if ( versions[ majorVersion ].indexOf( `${ majorVersion }.${ version }` ) < 0 ) {
+		if ( versions[ majorVersion ].indexOf( `${ majorVersion }.${ version }` ) === -1 ) {
 			versions[ majorVersion ].push( `${ majorVersion }.${ version }` );
 		}
 
@@ -462,12 +413,12 @@
 			releases[ `${ majorVersion }.${ version }` ] = [];
 		}
 
-		if ( releases[ `${ majorVersion }.${ version }` ].indexOf( tag ) < 0 ) {
+		if ( releases[ `${ majorVersion }.${ version }` ].indexOf( tag ) === -1 ) {
 			releases[ `${ majorVersion }.${ version }` ].push( tag );
 		}
 
 		if ( release != undefined ) {
-			if ( releases[ `${ majorVersion }.${ version }` ].indexOf( tag ) < 0 ) {
+			if ( releases[ `${ majorVersion }.${ version }` ].indexOf( tag ) === -1 ) {
 				releases[ `${ majorVersion }.${ version }` ].push( tag );
 			}
 		}
@@ -481,6 +432,11 @@
 			if ( i == 0 && j == 0 ) {
 				sizeOffset = releases[ v ].length;
 				newTagList.push( ...releases[ v ] )
+
+			// If this is the place where the selected release should be
+			// list the selected release here
+			} else if ( i == selectedMajorVersion && j == selectedVersion ) {
+				newTagList.push( selected );
 			} else {
 				// append only the newest release for previous versions
 				newTagList.push( releases[ v ][ 0 ] );
@@ -493,7 +449,8 @@
 	}
 
 	return newTagList;
-=======
+}
+
 export function addDevEnvConfigurationOptions( command ) {
 	return command
 		.option( 'wordpress', 'Use a specific WordPress version' )
@@ -505,9 +462,4 @@
 		.option( 'elasticsearch', 'Explicitly choose Elasticsearch version to use' )
 		.option( 'mariadb', 'Explicitly choose MariaDB version to use' )
 		.option( 'media-redirect-domain', 'Domain to redirect for missing media files. This can be used to still have images without the need to import them locally.' );
-}
-
-function getWordpressImageTags(): string[] {
-	return [ '5.8.1', '5.8', '5.7.3', '5.7.2' ];
->>>>>>> d43cfd56
 }