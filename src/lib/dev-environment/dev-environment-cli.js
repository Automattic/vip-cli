--- conflicted
+++ resolved
@@ -716,7 +716,6 @@
 	}
 }
 
-<<<<<<< HEAD
 export interface PostStartOptions {
 	openVSCode: boolean
 }
@@ -757,7 +756,7 @@
 	}
 	return null;
 };
-=======
+
 export function handleDeprecatedOptions( opts: any ): void {
 	if ( opts.mailhog ) {
 		console.warn( chalk.yellow( 'Warning: --mailhog is deprecated and will be removed in a future release. Please use --mailpit instead.' ) );
@@ -767,5 +766,4 @@
 
 		delete opts.mailhog;
 	}
-}
->>>>>>> 7852214e
+}