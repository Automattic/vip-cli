/**
 * @flow
 * @format
 */

/**
 * External dependencies
 */
import chalk from 'chalk';
import formatters from 'lando/lib/formatters';
import { prompt, Confirm, Select } from 'enquirer';
import debugLib from 'debug';
import fs from 'fs';
import path from 'path';
import os from 'os';
import dns from 'dns';

/**
 * Internal dependencies
 */
import { ProgressTracker } from 'lib/cli/progress';
import { trackEvent } from '../tracker';
import {
	DEV_ENVIRONMENT_FULL_COMMAND,
	DEV_ENVIRONMENT_DEFAULTS,
	DEV_ENVIRONMENT_PROMPT_INTRO,
	DEV_ENVIRONMENT_COMPONENTS,
	DEV_ENVIRONMENT_NOT_FOUND,
	DEV_ENVIRONMENT_PHP_VERSIONS,
} from '../constants/dev-environment';
import { getAllEnvironmentNames, getVersionList, readEnvironmentData } from './dev-environment-core';
import type {
	AppInfo,
	ComponentConfig,
	InstanceOptions,
	EnvironmentNameOptions,
	InstanceData,
	WordPressConfig,
} from './types';
import { validateDockerInstalled, validateDockerAccess } from './dev-environment-lando';
import UserError from '../user-error';
import typeof Command from 'lib/cli/command';

const debug = debugLib( '@automattic/vip:bin:dev-environment' );

export const DEFAULT_SLUG = 'vip-local';

<<<<<<< HEAD
let isStdinTTY: boolean = Boolean( process.stdin.isTTY );

/**
 * Used internally for tests
 *
 * @param {boolean} val Value to set
 */
export function setIsTTY( val: boolean ): void {
	isStdinTTY = val;
}
=======
const componentDisplayNames = {
	wordpress: 'WordPress',
	muPlugins: 'vip-go-mu-plugins',
	appCode: 'application code',
};

const componentDemoNames = {
	muPlugins: 'vip-go-mu-plugins',
	appCode: 'vip-go-skeleton',
};
>>>>>>> 5f99fedf

// Forward declaratrion to avoid no-use-before-define
declare function promptForComponent( component: 'wordpress', allowLocal: false, defaultObject: ComponentConfig | null ): Promise<WordPressConfig>;
// eslint-disable-next-line no-redeclare
declare function promptForComponent( component: string, allowLocal: boolean, defaultObject: WordPressConfig | null ): Promise<ComponentConfig>;

export async function handleCLIException( exception: Error, trackKey?: string, trackBaseInfo?: any = {} ) {
	const errorPrefix = chalk.red( 'Error:' );
	if ( exception instanceof UserError ) {
		// User errors are handled in global error handler
		throw exception;
	} else if ( DEV_ENVIRONMENT_NOT_FOUND === exception.message ) {
		const createCommand = chalk.bold( DEV_ENVIRONMENT_FULL_COMMAND + ' create' );

		const message = `Environment doesn't exist.\n\n\nTo create a new environment run:\n\n${ createCommand }\n`;
		console.log( errorPrefix, message );
	} else {
		let message = exception.message;
		// if the message has already ERROR prefix we should drop it as we are adding our own cool red Error-prefix
		message = message.replace( 'ERROR: ', '' );

		console.log( errorPrefix, message );

		if ( trackKey ) {
			try {
				const errorTrackingInfo = { ...trackBaseInfo, failure: message, stack: exception.stack };
				await trackEvent( trackKey, errorTrackingInfo );
			} catch ( trackException ) {
				console.log( errorPrefix, `Failed to record track event ${ trackKey }`, trackException.message );
			}
		}

		if ( ! process.env.DEBUG ) {
			console.log( `\nPlease re-run the command with "--debug ${ chalk.bold( '@automattic/vip:bin:dev-environment' ) }" appended to it and provide the stack trace on the support ticket.` );
			console.log( chalk.bold( '\nExample:\n' ) );
			console.log( 'vip dev-env <command> <arguments> --debug @automattic/vip:bin:dev-environment \n' );
		}

		debug( exception );
	}
}

const verifyDNSResolution = async ( slug: string ): Promise<void> => {
	const expectedIP = '127.0.0.1';
	const testDomain = `${ slug }.vipdev.lndo.site`;
	const advice = `Please add following line to hosts file on your system:\n${ expectedIP } ${ testDomain }`;

	debug( `Verifying DNS resolution for ${ testDomain }` );
	let address;
	try {
		address = await dns.promises.lookup( testDomain, 4 );
		debug( `Got DNS response ${ address.address }` );
	} catch ( error ) {
		throw new UserError( `DNS resolution for ${ testDomain } failed. ${ advice }` );
	}

	if ( address.address !== expectedIP ) {
		throw new UserError( `DNS resolution for ${ testDomain } returned unexpected IP ${ address.address }. Expected value is ${ expectedIP }. ${ advice }` );
	}
};

const VALIDATION_STEPS = [
	{ id: 'docker', name: 'Check for docker installation' },
	{ id: 'compose', name: 'Check for docker-compose installation' },
	{ id: 'access', name: 'Check access to docker for current user' },
	{ id: 'dns', name: 'Check DNS resolution' },
];
export const validateDependencies = async ( slug: string ) => {
	const progressTracker = new ProgressTracker( VALIDATION_STEPS );
	console.log( 'Running validation steps...' );
	progressTracker.startPrinting();
	progressTracker.stepRunning( 'docker' );
	try {
		await validateDockerInstalled();
	} catch ( exception ) {
		throw new UserError( exception.message );
	}
	progressTracker.stepSuccess( 'docker' );
	progressTracker.stepSuccess( 'compose' );
	progressTracker.print();

	try {
		await validateDockerAccess();
	} catch ( exception ) {
		throw new UserError( exception.message );
	}

	progressTracker.stepSuccess( 'access' );
	progressTracker.print();

	await verifyDNSResolution( slug );

	progressTracker.stepSuccess( 'dns' );

	progressTracker.print();
	progressTracker.stopPrinting();
};

export function getEnvironmentName( options: EnvironmentNameOptions ): string {
	if ( options.slug ) {
		return options.slug;
	}

	if ( options.app ) {
		const envSuffix = options.env ? `-${ options.env }` : '';

		const appName = options.app + envSuffix;
		if ( options.allowAppEnv ) {
			return appName;
		}

		const message = `This command does not support @app.env notation. Use '--slug=${ appName }' to target the local environment.`;
		throw new UserError( message );
	}

	const envs = getAllEnvironmentNames();
	if ( envs.length === 1 ) {
		return envs[ 0 ];
	}
	if ( envs.length > 1 && typeof options.slug !== 'string' ) {
		const msg = `More than one environment found: ${ chalk.blue.bold( envs.join( ', ' ) ) }. Please re-run command with the --slug parameter for the targeted environment.`;
		throw new UserError( msg );
	}

	return DEFAULT_SLUG; // Fall back to the default slug if we don't have any, e.g. during the env creation purpose
}

export function getEnvironmentStartCommand( slug: string ): string {
	if ( ! slug ) {
		return `${ DEV_ENVIRONMENT_FULL_COMMAND } start`;
	}

	return `${ DEV_ENVIRONMENT_FULL_COMMAND } start --slug ${ slug }`;
}

export function printTable( data: Object ) {
	const formattedData = formatters.formatData( data, { format: 'table' }, { border: false } );

	console.log( formattedData );
}

export function processComponentOptionInput( passedParam: string, allowLocal: boolean ): ComponentConfig {
	// cast to string
	const param = passedParam + '';
	// This is a bit of a naive check
	if ( allowLocal && /[\\\/]/.test( param ) ) {
		return {
			mode: 'local',
			dir: param,
		};
	}

	return {
		mode: 'image',
		tag: param,
	};
}

export function getOptionsFromAppInfo( appInfo: AppInfo ): InstanceOptions {
	return {
		title: appInfo.environment?.name || appInfo.name || '',
		multisite: !! appInfo?.environment?.isMultisite,
		mediaRedirectDomain: appInfo.environment?.primaryDomain,
		php: appInfo.environment?.php || '',
		wordpress: appInfo.environment?.wordpress || '',
	};
}

/**
 * Prompt for arguments
 * @param {InstanceOptions} preselectedOptions - options to be used without prompt
 * @param {InstanceOptions} defaultOptions - options to be used as default values for prompt
 * @param {boolean} suppressPrompts - supress prompts and use default values where needed
 * @returns {any} instance data
 */
export async function promptForArguments( preselectedOptions: InstanceOptions, defaultOptions: InstanceOptions, suppressPrompts: boolean = false ): Promise<InstanceData> {
	debug( 'Provided preselected', preselectedOptions, 'and default', defaultOptions );

	if ( suppressPrompts ) {
		preselectedOptions = { ...( defaultOptions: Object ), ...( preselectedOptions: Object ) };
	} else {
		console.log( DEV_ENVIRONMENT_PROMPT_INTRO );
	}

	let multisiteText = 'Multisite';
	let multisiteDefault = DEV_ENVIRONMENT_DEFAULTS.multisite;

	if ( defaultOptions.title ) {
		multisiteText += ` (${ defaultOptions.title } ${ defaultOptions.multisite ? 'IS' : 'is NOT' } multisite)`;
		multisiteDefault = defaultOptions.multisite;
	}

	const instanceData: InstanceData = {
		wpTitle: preselectedOptions.title || await promptForText( 'WordPress site title', defaultOptions.title || DEV_ENVIRONMENT_DEFAULTS.title ),
		multisite: 'multisite' in preselectedOptions ? preselectedOptions.multisite : await promptForBoolean( multisiteText, !! multisiteDefault ),
		elasticsearch: false,
		php: preselectedOptions.php ? resolvePhpVersion( preselectedOptions.php ) : await promptForPhpVersion( resolvePhpVersion( defaultOptions.php || DEV_ENVIRONMENT_DEFAULTS.phpVersion ) ),
		mariadb: preselectedOptions.mariadb || defaultOptions.mariadb || DEV_ENVIRONMENT_DEFAULTS.mariadbVersion,
		mediaRedirectDomain: preselectedOptions.mediaRedirectDomain || '',
		wordpress: {
			mode: 'image',
			tag: '',
		},
		muPlugins: {
			mode: 'image',
		},
		appCode: {
			mode: 'image',
		},
		statsd: false,
		phpmyadmin: false,
		xdebug: false,
		xdebugConfig: preselectedOptions.xdebugConfig,
		siteSlug: '',
		mailhog: false,
	};

	const promptLabels = {
		xdebug: 'XDebug',
		phpmyadmin: 'phpMyAdmin',
		mailhog: 'MailHog',
	};

	if ( ! instanceData.mediaRedirectDomain && defaultOptions.mediaRedirectDomain ) {
		const mediaRedirectPromptText = `Would you like to redirect to ${ defaultOptions.mediaRedirectDomain } for missing media files?`;
		const setMediaRedirectDomain = await promptForBoolean( mediaRedirectPromptText, true );
		if ( setMediaRedirectDomain ) {
			instanceData.mediaRedirectDomain = defaultOptions.mediaRedirectDomain ?? '';
		}
	}

	for ( const component of DEV_ENVIRONMENT_COMPONENTS ) {
		const option = ( preselectedOptions[ component ] ?? '' ).toString();
		const defaultValue = ( defaultOptions[ component ] ?? '' ).toString();

		const result = await processComponent( component, option, defaultValue );
		if ( null === result ) {
			throw new Error( 'processComponent() returned null' );
		}

		instanceData[ component ] = result;
	}

	debug( `Processing elasticsearch with preselected "${ preselectedOptions.elasticsearch }"` );
	if ( 'elasticsearch' in preselectedOptions ) {
		instanceData.elasticsearch = !! preselectedOptions.elasticsearch;
	} else {
		instanceData.elasticsearch = await promptForBoolean( 'Enable Elasticsearch (needed by Enterprise Search)?', !! defaultOptions.elasticsearch );
	}

	if ( instanceData.elasticsearch ) {
		instanceData.statsd = preselectedOptions.statsd || defaultOptions.statsd || false;
	} else {
		instanceData.statsd = false;
	}

	for ( const service of [ 'phpmyadmin', 'xdebug', 'mailhog' ] ) {
		if ( service in instanceData ) {
			if ( service in preselectedOptions ) {
				instanceData[ service ] = preselectedOptions[ service ];
			} else {
				instanceData[ service ] = await promptForBoolean( `Enable ${ promptLabels[ service ] || service }`, ( ( defaultOptions[ service ]: any ): boolean ) );
			}
		}
	}

	debug( 'Instance data after prompts', instanceData );
	return instanceData;
}

async function processComponent( component: string, preselectedValue: string, defaultValue: string ) {
	debug( `processing a component '${ component }', with preselected/default - ${ preselectedValue }/${ defaultValue }` );
	let result = null;

	const allowLocal = component !== 'wordpress';
	const defaultObject = defaultValue ? processComponentOptionInput( defaultValue, allowLocal ) : null;
	if ( preselectedValue ) {
		result = processComponentOptionInput( preselectedValue, allowLocal );
		console.log( `${ chalk.green( '✓' ) } Path to your local ${ componentDisplayNames[ component ] }: ${ preselectedValue }` );
	} else {
		result = await promptForComponent( component, allowLocal, defaultObject );
	}

	debug( result );

	while ( 'local' === result?.mode ) {
		const resolvedPath = resolvePath( result.dir || '' );
		result.dir = resolvedPath;

		const { result: isPathValid, message } = validateLocalPath( component, resolvedPath );

		if ( isPathValid ) {
			break;
		} else if ( isStdinTTY ) {
			console.log( chalk.yellow( 'Warning:' ), message );
			result = await promptForComponent( component, allowLocal, defaultObject );
		} else {
			throw new Error( message );
		}
	}

	return result;
}

function validateLocalPath( component: string, providedPath: string ) {
	if ( ! isNonEmptyDirectory( providedPath ) ) {
		const message = `Provided path "${ providedPath }" does not point to a valid or existing directory.`;
		return {
			result: false,
			message,
		};
	}

	if ( component === 'appCode' ) {
		const files = [ 'languages', 'plugins', 'themes', 'private', 'images', 'client-mu-plugins', 'vip-config' ];

		const missingFiles = [];
		for ( const file of files ) {
			const filePath = path.resolve( providedPath, file );
			if ( ! fs.existsSync( filePath ) ) {
				missingFiles.push( file );
			}
		}
		if ( missingFiles.length > 0 ) {
			// eslint-disable-next-line max-len
			const message = `Provided path "${ providedPath }" is missing following files/folders: ${ missingFiles.join( ', ' ) }. Learn more: https://docs.wpvip.com/technical-references/vip-codebase/#1-wordpress`;
			return {
				result: false,
				message,
			};
		}
	}

	return {
		result: true,
		message: '',
	};
}

function isNonEmptyDirectory( directoryPath: string ) {
	const isDirectory = directoryPath && fs.existsSync( directoryPath ) && fs.lstatSync( directoryPath ).isDirectory();
	const isEmpty = isDirectory ? fs.readdirSync( directoryPath ).length === 0 : true;

	return ! isEmpty && isDirectory;
}

export function resolvePath( input: string ): string {
	// Resolve does not do ~ reliably
	const resolvedPath = input.replace( /^~/, os.homedir() );
	// And resolve to handle relative paths
	return path.resolve( resolvedPath );
}

export async function promptForText( message: string, initial: string ): Promise<string> {
	let result = { input: initial };
	if ( isStdinTTY ) {
		const nonEmptyValidator = ( value: ?string ) => {
			if ( ( value || '' ).trim() ) {
				return true;
			}
			return 'value needs to be provided';
		};

		result = await prompt( {
			type: 'input',
			name: 'input',
			message,
			initial,
			validate: nonEmptyValidator,
		} );
	}

	return ( result?.input || '' ).trim();
}

export function promptForBoolean( message: string, initial: boolean ): Promise<boolean> {
	if ( isStdinTTY ) {
		const confirm = new Confirm( {
			message,
			initial,
		} );

		return confirm.run();
	}

	return Promise.resolve( initial );
}

function resolvePhpVersion( version: string ): string {
	debug( `Resolving PHP version '${ version }'` );

	if ( typeof version === 'string' && version.startsWith( 'image:' ) ) {
		return version;
	}

	const versions = Object.keys( DEV_ENVIRONMENT_PHP_VERSIONS );
	const images = ( ( Object.values( DEV_ENVIRONMENT_PHP_VERSIONS ): any[] ): string[] );

	// eslint-disable-next-line eqeqeq -- use loose comparison because commander resolves '8.0' to '8'
	const index = versions.findIndex( value => value == version );
	if ( index === -1 ) {
		const image = images.find( value => value === version );
		return image ?? images[ 0 ];
	}

	return images[ index ];
}

export async function promptForPhpVersion( initialValue: string ): Promise<string> {
	debug( `Prompting for PHP version, preselected option is ${ initialValue }` );

	let answer = initialValue;
	if ( isStdinTTY ) {
		const choices = Object.keys( DEV_ENVIRONMENT_PHP_VERSIONS );
		const images = Object.values( DEV_ENVIRONMENT_PHP_VERSIONS );
		const initial = images.findIndex( version => version === initialValue );

		const select = new Select( {
			message: 'PHP version to use',
			choices,
			initial,
		} );

		answer = await select.run();
	}

	return resolvePhpVersion( answer );
}

// eslint-disable-next-line no-redeclare
export async function promptForComponent( component: string, allowLocal: boolean, defaultObject: ComponentConfig | null ): Promise<ComponentConfig | WordPressConfig> {
	debug( `Prompting for ${ component } with default:`, defaultObject );
	const componentDisplayName = componentDisplayNames[ component ] || component;
	const componentDemoName = componentDemoNames[ component ] || component;
	const modChoices = [];

	if ( allowLocal ) {
		modChoices.push( {
			message: `Custom - Path to a locally cloned ${ componentDisplayName } directory`,
			value: 'local',
		} );
	}
	modChoices.push( {
		message: `Demo - Automatically fetched ${ componentDemoName }`,
		value: 'image',
	} );

	let initialMode = 'image';
	if ( 'appCode' === component && isStdinTTY ) {
		initialMode = 'local';
	}

	if ( defaultObject?.mode ) {
		initialMode = defaultObject.mode;
	}

	let modeResult = initialMode;
	const selectMode = modChoices.length > 1;
	if ( selectMode && isStdinTTY ) {
		const initialModeIndex = modChoices.findIndex( choice => choice.value === initialMode );
		const select = new Select( {
			message: `How would you like to source ${ componentDisplayName }`,
			choices: modChoices,
			initial: initialModeIndex,
		} );

		modeResult = await select.run();
	}

	debug( modeResult );

	const messagePrefix = selectMode ? '\t' : `${ componentDisplayName } - `;
	if ( 'local' === modeResult ) {
		const directoryPath = await promptForText( `${ messagePrefix }What is a path to your local ${ componentDisplayName }`, defaultObject?.dir || '' );
		return {
			mode: modeResult,
			dir: directoryPath,
		};
	}

	// image with selection
	if ( component === 'wordpress' ) {
		const tagChoices = await getTagChoices();
		let option = defaultObject?.tag || tagChoices[ 0 ].value;
		if ( isStdinTTY ) {
			const message = `${ messagePrefix }Which version would you like`;
			const selectTag = new Select( {
				message,
				choices: tagChoices,
				initial: option,
			} );

			option = await selectTag.run();
		}

		return ( {
			mode: 'image',
			tag: option,
		}: WordPressConfig );
	}

	// image
	return {
		mode: modeResult,
	};
}

const FALSE_OPTIONS = [ 'false', 'no', 'n', '0' ];
export function processBooleanOption( value: string ): boolean {
	if ( ! value ) {
		return false;
	}

	return ! ( FALSE_OPTIONS.includes( value.toLowerCase?.() ) );
}

export function addDevEnvConfigurationOptions( command: Command ): any {
	return command
		.option( 'wordpress', 'Use a specific WordPress version' )
		.option( [ 'u', 'mu-plugins' ], 'Use a specific mu-plugins changeset or local directory' )
		.option( 'app-code', 'Use the application code from a local directory or use "demo" for VIP skeleton code' )
		.option( 'statsd', 'Enable statsd component. By default it is disabled', undefined, processBooleanOption )
		.option( 'phpmyadmin', 'Enable PHPMyAdmin component. By default it is disabled', undefined, processBooleanOption )
		.option( 'xdebug', 'Enable XDebug. By default it is disabled', undefined, processBooleanOption )
		.option( 'xdebug_config', 'Extra configuration to pass to xdebug via XDEBUG_CONFIG environment variable' )
		.option( 'elasticsearch', 'Enable Elasticsearch (needed by Enterprise Search)', undefined, processBooleanOption )
		.option( 'mariadb', 'Explicitly choose MariaDB version to use' )
		.option( [ 'r', 'media-redirect-domain' ], 'Domain to redirect for missing media files. This can be used to still have images without the need to import them locally.' )
		.option( 'php', 'Explicitly choose PHP version to use' )
		.option( 'mailhog', 'Enable MailHog. By default it is disabled', undefined, processBooleanOption );
}

/**
 * Provides the list of tag choices for selection
 */
export async function getTagChoices(): Promise<{ name: string, message: string, value: string }[]> {
	let versions = await getVersionList();
	if ( versions.length < 1 ) {
		versions = [ {
			ref: '5.9.5',
			tag: '5.9',
			cacheable: true,
			locked: true,
			prerelease: false,
		},
		{
			ref: '5.8.6',
			tag: '5.8',
			cacheable: true,
			locked: true,
			prerelease: false,
		},
		{
			ref: '5.7.8',
			tag: '5.7',
			cacheable: true,
			locked: true,
			prerelease: false,
		} ];
	}

	return versions.map( version => {
		let mapping;
		const tagFormatted = version.tag.padEnd( 8 - version.tag.length );
		const prerelease = version.prerelease ? '(Pre-Release)' : '';

		if ( version.tag !== version.ref ) {
			mapping = `→ ${ prerelease } ${ version.ref }`;
		} else {
			mapping = '';
		}

		return {
			name: version.tag,
			message: `${ tagFormatted } ${ mapping }`,
			value: version.tag,
		};
	} );
}

export function getEnvTrackingInfo( slug: string ): any {
	try {
		const envData = readEnvironmentData( slug );
		const result: { [string]: string } = { slug };
		for ( const key of Object.keys( envData ) ) {
			// track doesnt like camelCase
			const snakeCasedKey = key.replace( /[A-Z]/g, letter => `_${ letter.toLowerCase() }` );
			const value = ( ( DEV_ENVIRONMENT_COMPONENTS.includes( key ) ? JSON.stringify( envData[ key ] ) : envData[ key ]: any ): string );

			result[ snakeCasedKey ] = value;
		}

		result.php = result.php?.replace( /.*:/, '' );

		return result;
	} catch ( err ) {
		return {
			slug,
		};
	}
}<|MERGE_RESOLUTION|>--- conflicted
+++ resolved
@@ -45,7 +45,6 @@
 
 export const DEFAULT_SLUG = 'vip-local';
 
-<<<<<<< HEAD
 let isStdinTTY: boolean = Boolean( process.stdin.isTTY );
 
 /**
@@ -56,7 +55,7 @@
 export function setIsTTY( val: boolean ): void {
 	isStdinTTY = val;
 }
-=======
+
 const componentDisplayNames = {
 	wordpress: 'WordPress',
 	muPlugins: 'vip-go-mu-plugins',
@@ -67,7 +66,7 @@
 	muPlugins: 'vip-go-mu-plugins',
 	appCode: 'vip-go-skeleton',
 };
->>>>>>> 5f99fedf
+
 
 // Forward declaratrion to avoid no-use-before-define
 declare function promptForComponent( component: 'wordpress', allowLocal: false, defaultObject: ComponentConfig | null ): Promise<WordPressConfig>;
