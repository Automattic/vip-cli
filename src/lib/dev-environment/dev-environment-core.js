/**
 * @flow
 * @format
 */

/**
 * External dependencies
 */
import debugLib from 'debug';
import xdgBasedir from 'xdg-basedir';
import os from 'os';
import fs from 'fs';
import ejs from 'ejs';
import path from 'path';
import chalk from 'chalk';
import fetch from 'node-fetch';

/**
 * Internal dependencies
 */
import { landoDestroy, landoInfo, landoRunWp, landoStart, landoStop } from './dev-environment-lando';
import { printTable } from './dev-environment-cli';
<<<<<<< HEAD
import { DEV_ENVIRONMENT_CONTAINER_IMAGES, DEV_ENVIRONMENT_DEFAULTS, DOCKER_HUB_WP_IMAGES } from '../constants/dev-environment';
=======
>>>>>>> 215ddc57

const debug = debugLib( '@automattic/vip:bin:dev-environment' );

const landoFileTemplatePath = path.join( __dirname, '..', '..', '..', 'assets', 'dev-environment.lando.template.yml.ejs' );
const configDefaultsFilePath = path.join( __dirname, '..', '..', '..', 'assets', 'dev-environment.wp-config-defaults.php' );
const landoFileName = '.lando.yml';

export async function startEnvironment( slug: string ) {
	debug( 'Will start an environment', slug );

	const instancePath = getEnvironmentPath( slug );

	debug( 'Instance path for', slug, 'is:', instancePath );

	const environmentExists = fs.existsSync( instancePath );

	if ( ! environmentExists ) {
		throw new Error( 'Environment not found.' );
	}

	await landoStart( instancePath );
}

export async function stopEnvironment( slug: string ) {
	debug( 'Will stop an environment', slug );

	const instancePath = getEnvironmentPath( slug );

	debug( 'Instance path for', slug, 'is:', instancePath );

	const environmentExists = fs.existsSync( instancePath );

	if ( ! environmentExists ) {
		throw new Error( 'Environment not found.' );
	}

	await landoStop( instancePath );
}

type NewInstanceData = {
	siteSlug: string,
	wpTitle: string,
	multisite: boolean,
	phpVersion: string,
	wordpress: Object,
	muPlugins: Object,
	jetpack: Object,
	clientCode: Object,
}

export async function createEnvironment( instanceData: NewInstanceData ) {
	const slug = instanceData.siteSlug;
	debug( 'Will start an environment', slug, 'with instanceData: ', instanceData );

	const instancePath = getEnvironmentPath( slug );

	debug( 'Instance path for', slug, 'is:', instancePath );

	const alreadyExists = fs.existsSync( instancePath );

	if ( alreadyExists ) {
		throw new Error( 'Environment already exists.' );
	}

<<<<<<< HEAD
	const instanceData = await generateInstanceData( slug, options );

	debug( 'Instance data to create a new environment:', instanceData );

=======
>>>>>>> 215ddc57
	await prepareLandoEnv( instanceData, instancePath );
}

export async function destroyEnvironment( slug: string ) {
	debug( 'Will destroy an environment', slug );
	const instancePath = getEnvironmentPath( slug );

	debug( 'Instance path for', slug, 'is:', instancePath );

	const environmentExists = fs.existsSync( instancePath );

	if ( ! environmentExists ) {
		throw new Error( 'Environment not found.' );
	}

	await landoDestroy( instancePath );

	// $FlowFixMe: Seems like a Flow issue, recursive is a valid option and it won't work without it.
	fs.rmdirSync( instancePath, { recursive: true } );
}

export async function printAllEnvironmentsInfo() {
	const allEnvNames = getAllEnvironmentNames();

	debug( 'Will print info for all environments. Names found: ', allEnvNames );

	console.log( 'Found ' + chalk.bold( allEnvNames.length ) + ' environments' + ( allEnvNames.length ? ':' : '.' ) );
	for ( const envName of allEnvNames ) {
		console.log( '\n' );
		await printEnvironmentInfo( envName );
	}
}

export async function printEnvironmentInfo( slug: string ) {
	debug( 'Will get info for an environment', slug );

	const instancePath = getEnvironmentPath( slug );

	debug( 'Instance path for', slug, 'is:', instancePath );

	const environmentExists = fs.existsSync( instancePath );

	if ( ! environmentExists ) {
		throw new Error( 'Environment not found.' );
	}

	const appInfo = await landoInfo( instancePath );

	printTable( appInfo );
}

export async function runWp( slug: string, args: Array<string> ) {
	debug( 'Will run a wp command on env', slug, 'with args', args );

	const instancePath = getEnvironmentPath( slug );

	debug( 'Instance path for', slug, 'is:', instancePath );

	const environmentExists = fs.existsSync( instancePath );

	if ( ! environmentExists ) {
		throw new Error( 'Environment not found.' );
	}

	await landoRunWp( instancePath, args );
}

async function prepareLandoEnv( instanceData, instancePath ) {
	const landoFile = await ejs.renderFile( landoFileTemplatePath, instanceData );

	const landoFileTargetPath = path.join( instancePath, landoFileName );
	const configDefaultsTargetPath = path.join( instancePath, 'config' );
	const configDefaultsFileTargetPath = path.join( configDefaultsTargetPath, 'wp-config-defaults.php' );

	fs.mkdirSync( instancePath, { recursive: true } );
	fs.writeFileSync( landoFileTargetPath, landoFile );
	fs.mkdirSync( configDefaultsTargetPath );
	fs.copyFileSync( configDefaultsFilePath, configDefaultsFileTargetPath );

	debug( `Lando file created in ${ landoFileTargetPath }` );
}

<<<<<<< HEAD
export async function generateInstanceData( slug: string, options: NewInstanceOptions ) {
	const instanceData = {
		siteSlug: slug,
		wpTitle: options.title || DEV_ENVIRONMENT_DEFAULTS.title,
		multisite: options.multisite || DEV_ENVIRONMENT_DEFAULTS.multisite,
		phpVersion: options.phpVersion || DEV_ENVIRONMENT_DEFAULTS.phpVersion,
		wordpress: await getParamInstanceData( options.wordpress, 'wordpress' ),
		muPlugins: await getParamInstanceData( options.muPlugins, 'muPlugins' ),
		jetpack: await getParamInstanceData( options.jetpack, 'jetpack' ),
		clientCode: await getParamInstanceData( options.clientCode, 'clientCode' ),
	};

	return instanceData;
}

async function getLatestWordPressImage() {
	const request = await fetch( DOCKER_HUB_WP_IMAGES );
	const body = await request.json();
	const tags = body.results.map( x => x.name ).sort();
	return {
		mode: 'image',
		image: DEV_ENVIRONMENT_CONTAINER_IMAGES.wordpress.image,
		tag: tags.pop(),
	};
}

export async function getParamInstanceData( passedParam: string, type: string ) {
	if ( passedParam ) {
		// cast to string
		const param = passedParam + '';
		if ( param.includes( '/' ) ) {
			return {
				mode: 'local',
				dir: param,
			};
		}

		if ( type === 'jetpack' && param === 'mu' ) {
			return {
				mode: 'inherit',
			};
		}

		return {
			mode: 'image',
			image: DEV_ENVIRONMENT_CONTAINER_IMAGES[ type ].image,
			tag: param,
		};
	}

	return type === 'wordpress' ? getLatestWordPressImage() : DEV_ENVIRONMENT_DEFAULTS[ type ];
}

=======
>>>>>>> 215ddc57
function getAllEnvironmentNames() {
	const mainEnvironmentPath = xdgBasedir.data || os.tmpdir();

	const baseDir = path.join( mainEnvironmentPath, 'vip', 'dev-environment' );

	const doWeHaveAnyEnvironment = fs.existsSync( baseDir );

	let envNames = [];
	if ( doWeHaveAnyEnvironment ) {
		const files = fs.readdirSync( baseDir );

		envNames = files.filter( file => {
			const fullPath = path.join( baseDir, file );
			return fs.lstatSync( fullPath ).isDirectory();
		} );
	}

	return envNames;
}

export function getEnvironmentPath( name: string ) {
	if ( ! name ) {
		throw new Error( 'Name was not provided' );
	}

	const mainEnvironmentPath = xdgBasedir.data || os.tmpdir();

	return path.join( mainEnvironmentPath, 'vip', 'dev-environment', name );
}
<|MERGE_RESOLUTION|>--- conflicted
+++ resolved
@@ -20,10 +20,7 @@
  */
 import { landoDestroy, landoInfo, landoRunWp, landoStart, landoStop } from './dev-environment-lando';
 import { printTable } from './dev-environment-cli';
-<<<<<<< HEAD
 import { DEV_ENVIRONMENT_CONTAINER_IMAGES, DEV_ENVIRONMENT_DEFAULTS, DOCKER_HUB_WP_IMAGES } from '../constants/dev-environment';
-=======
->>>>>>> 215ddc57
 
 const debug = debugLib( '@automattic/vip:bin:dev-environment' );
 
@@ -88,13 +85,6 @@
 		throw new Error( 'Environment already exists.' );
 	}
 
-<<<<<<< HEAD
-	const instanceData = await generateInstanceData( slug, options );
-
-	debug( 'Instance data to create a new environment:', instanceData );
-
-=======
->>>>>>> 215ddc57
 	await prepareLandoEnv( instanceData, instancePath );
 }
 
@@ -177,34 +167,22 @@
 	debug( `Lando file created in ${ landoFileTargetPath }` );
 }
 
-<<<<<<< HEAD
-export async function generateInstanceData( slug: string, options: NewInstanceOptions ) {
+export function generateInstanceData( slug: string, options: NewInstanceOptions ) {
 	const instanceData = {
 		siteSlug: slug,
 		wpTitle: options.title || DEV_ENVIRONMENT_DEFAULTS.title,
 		multisite: options.multisite || DEV_ENVIRONMENT_DEFAULTS.multisite,
 		phpVersion: options.phpVersion || DEV_ENVIRONMENT_DEFAULTS.phpVersion,
-		wordpress: await getParamInstanceData( options.wordpress, 'wordpress' ),
-		muPlugins: await getParamInstanceData( options.muPlugins, 'muPlugins' ),
-		jetpack: await getParamInstanceData( options.jetpack, 'jetpack' ),
-		clientCode: await getParamInstanceData( options.clientCode, 'clientCode' ),
+		wordpress: getParamInstanceData( options.wordpress, 'wordpress' ),
+		muPlugins: getParamInstanceData( options.muPlugins, 'muPlugins' ),
+		jetpack: getParamInstanceData( options.jetpack, 'jetpack' ),
+		clientCode: getParamInstanceData( options.clientCode, 'clientCode' ),
 	};
 
 	return instanceData;
 }
 
-async function getLatestWordPressImage() {
-	const request = await fetch( DOCKER_HUB_WP_IMAGES );
-	const body = await request.json();
-	const tags = body.results.map( x => x.name ).sort();
-	return {
-		mode: 'image',
-		image: DEV_ENVIRONMENT_CONTAINER_IMAGES.wordpress.image,
-		tag: tags.pop(),
-	};
-}
-
-export async function getParamInstanceData( passedParam: string, type: string ) {
+export function getParamInstanceData( passedParam: string, type: string ) {
 	if ( passedParam ) {
 		// cast to string
 		const param = passedParam + '';
@@ -228,11 +206,9 @@
 		};
 	}
 
-	return type === 'wordpress' ? getLatestWordPressImage() : DEV_ENVIRONMENT_DEFAULTS[ type ];
-}
-
-=======
->>>>>>> 215ddc57
+	return DEV_ENVIRONMENT_DEFAULTS[ type ];
+}
+
 function getAllEnvironmentNames() {
 	const mainEnvironmentPath = xdgBasedir.data || os.tmpdir();
 
