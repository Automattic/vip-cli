import chalk from 'chalk';
import debugLib from 'debug';
import yaml, { FAILSAFE_SCHEMA } from 'js-yaml';
import { readFile } from 'node:fs/promises';
import path from 'node:path';

import { CONFIGURATION_FOLDER } from './dev-environment-cli';
import * as exit from '../cli/exit';

import type { ConfigurationFileMeta, ConfigurationFileOptions, InstanceOptions } from './types';

const debug = debugLib( '@automattic/vip:bin:dev-environment' );

export const CONFIGURATION_FILE_NAME = 'vip-dev-env.yml';

export async function getConfigurationFileOptions(): Promise< ConfigurationFileOptions > {
	const configurationFilePath = await findConfigurationFilePath();

<<<<<<< HEAD
	if ( configurationFilePath === false ) {
		return {};
=======
	try {
		configurationFileContents = await readFile( configurationFilePath, 'utf8' );
		debug( 'Read configuration file from %s', configurationFilePath );
	} catch ( err ) {
		if ( ( err as NodeJS.ErrnoException ).code === 'ENOENT' ) {
			return {};
		}

		throw err;
>>>>>>> 2f781d2e
	}

	debug( 'Reading configuration file from:', configurationFilePath );
	const configurationFileContents = await readFile( configurationFilePath, 'utf8' );

	let configurationFromFile: Record< string, unknown > = {};

	try {
		configurationFromFile = yaml.load( configurationFileContents, {
			// Only allow strings, arrays, and objects to be parsed from configuration file
			// This causes number-looking values like `php: 8.1` to be parsed directly into strings
			schema: FAILSAFE_SCHEMA,
		} ) as Record< string, unknown >;
	} catch ( err ) {
		const messageToShow =
			`Configuration file ${ chalk.grey( configurationFilePath ) } could not be loaded:\n` +
			( err as Error ).toString();
		exit.withError( messageToShow );
	}

	try {
		let configuration = sanitizeConfiguration( configurationFromFile, configurationFilePath );
		configuration = adjustRelativePaths( configuration, configurationFilePath );

		debug( 'Sanitized configuration from file:', configuration );
		return configuration;
	} catch ( err ) {
		exit.withError( err instanceof Error ? err : new Error( 'Unknown error' ) );
	}
}

function sanitizeConfiguration(
	configuration: Record< string, unknown >,
	configurationFilePath: string
): ConfigurationFileOptions {
	const genericConfigurationError =
		`Configuration file ${ chalk.grey( configurationFilePath ) } is available but ` +
		`couldn't be loaded. Ensure there is a ${ chalk.cyan(
			'configuration-version'
		) } and ${ chalk.cyan( 'slug' ) } ` +
		`configured. For example:\n\n${ chalk.grey( getConfigurationFileExample() ) }`;

	if ( Array.isArray( configuration ) || typeof configuration !== 'object' ) {
		throw new Error( genericConfigurationError );
	}

	const version: unknown = configuration[ 'configuration-version' ];

	if (
		( typeof version !== 'string' && typeof version !== 'number' ) ||
		configuration.slug === undefined ||
		configuration.slug === null
	) {
		throw new Error( genericConfigurationError );
	}

	const validVersions = getAllConfigurationFileVersions()
		.map( ver => chalk.cyan( ver ) )
		.join( ', ' );

	if ( ! isValidConfigurationFileVersion( version.toString() ) ) {
		throw new Error(
			`Configuration file ${ chalk.grey( configurationFilePath ) } has an invalid ` +
				`${ chalk.cyan(
					'configuration-version'
				) } key. Update to a supported version. For example:\n\n` +
				chalk.grey( getConfigurationFileExample() ) +
				`\nSupported configuration versions: ${ validVersions }.\n`
		);
	}

	const stringToBooleanIfDefined = ( value: unknown ) => {
		if ( typeof value !== 'string' || ! [ 'true', 'false' ].includes( value ) ) {
			return undefined;
		}
		return value === 'true';
	};

	const configurationMeta: ConfigurationFileMeta = {
		'configuration-path': configurationFilePath,
	};

	const sanitizedConfiguration: ConfigurationFileOptions = {
		version: version.toString(),
		// eslint-disable-next-line @typescript-eslint/no-base-to-string
		slug: configuration.slug.toString(), // NOSONAR
		title: configuration.title?.toString(),
		multisite: stringToBooleanIfDefined( configuration.multisite ),
		php: configuration.php?.toString(),
		wordpress: configuration.wordpress?.toString(),
		'mu-plugins': configuration[ 'mu-plugins' ]?.toString(),
		'app-code': configuration[ 'app-code' ]?.toString(),
		elasticsearch: stringToBooleanIfDefined( configuration.elasticsearch ),
		phpmyadmin: stringToBooleanIfDefined( configuration.phpmyadmin ),
		xdebug: stringToBooleanIfDefined( configuration.xdebug ),
		mailpit: stringToBooleanIfDefined( configuration.mailpit ?? configuration.mailhog ),
		'media-redirect-domain': configuration[ 'media-redirect-domain' ]?.toString(),
		photon: stringToBooleanIfDefined( configuration.photon ),
		meta: configurationMeta,
	};

	// Remove undefined values
	Object.keys( sanitizedConfiguration ).forEach(
		// eslint-disable-next-line @typescript-eslint/no-dynamic-delete
		key => sanitizedConfiguration[ key ] === undefined && delete sanitizedConfiguration[ key ]
	);

	return sanitizedConfiguration;
}

function adjustRelativePaths(
	configuration: ConfigurationFileOptions,
	configurationFilePath: string
): ConfigurationFileOptions {
	const configurationDirectory = path.resolve( path.dirname( configurationFilePath ) );

	if ( configuration[ 'app-code' ] && configuration[ 'app-code' ] !== 'image' ) {
		configuration[ 'app-code' ] = path.join( configurationDirectory, configuration[ 'app-code' ] );
	}

	if ( configuration[ 'mu-plugins' ] && configuration[ 'mu-plugins' ] !== 'image' ) {
		configuration[ 'mu-plugins' ] = path.join(
			configurationDirectory,
			configuration[ 'mu-plugins' ]
		);
	}

	return configuration;
}

export function mergeConfigurationFileOptions(
	preselectedOptions: InstanceOptions,
	configurationFileOptions: ConfigurationFileOptions
): InstanceOptions {
	// configurationFileOptions holds different parameters than present in
	// preselectedOptions like "slug", and friendly-named parameters (e.g.
	// 'app-code' vs 'appCode'). Selectively merge configurationFileOptions
	// parameters into preselectedOptions.
	const configurationFileInstanceOptions: InstanceOptions = {
		title: configurationFileOptions.title,
		multisite: configurationFileOptions.multisite,
		php: configurationFileOptions.php,
		wordpress: configurationFileOptions.wordpress,
		muPlugins: configurationFileOptions[ 'mu-plugins' ],
		appCode: configurationFileOptions[ 'app-code' ],
		elasticsearch: configurationFileOptions.elasticsearch,
		phpmyadmin: configurationFileOptions.phpmyadmin,
		xdebug: configurationFileOptions.xdebug,
		xdebugConfig: configurationFileOptions[ 'xdebug-config' ],
		mailpit: configurationFileOptions.mailpit ?? configurationFileOptions.mailhog,
		mediaRedirectDomain: configurationFileOptions[ 'media-redirect-domain' ],
		photon: configurationFileOptions.photon,
	};

	const mergedOptions: InstanceOptions = {};

	Object.keys( configurationFileInstanceOptions ).forEach( key => {
		// preselectedOptions (supplied from command-line) override configurationFileOptions
		if ( preselectedOptions[ key ] !== undefined ) {
			mergedOptions[ key ] = preselectedOptions[ key ];
		} else if ( configurationFileInstanceOptions[ key ] !== undefined ) {
			mergedOptions[ key ] = configurationFileInstanceOptions[ key ];
		}
	} );

	return mergedOptions;
}

async function findConfigurationFilePath(): Promise< string | false > {
	let currentPath = process.cwd();
	const rootPath = path.parse( currentPath ).root;

	let depth = 0;
	const maxDepth = 64;
	const pathPromises = [];

	while ( currentPath !== rootPath && depth < maxDepth ) {
		const configurationFilePath = path.join(
			currentPath,
			CONFIGURATION_FOLDER,
			CONFIGURATION_FILE_NAME
		);

		pathPromises.push(
			access( configurationFilePath, constants.R_OK ).then( () => configurationFilePath )
		);

		// Move up one directory
		currentPath = path.dirname( currentPath );

		// Use depth as a sanity check to avoid an infitite loop
		depth++;
	}

	return Promise.any( pathPromises )
		.then( configurationFilePath => {
			return configurationFilePath;
		} )
		.catch( () => false );
}

const CONFIGURATION_FILE_VERSIONS = [ '1' ];

function getAllConfigurationFileVersions(): string[] {
	return CONFIGURATION_FILE_VERSIONS;
}

function getLatestConfigurationFileVersion(): string {
	return CONFIGURATION_FILE_VERSIONS[ CONFIGURATION_FILE_VERSIONS.length - 1 ];
}

function isValidConfigurationFileVersion( version: string ): boolean {
	return CONFIGURATION_FILE_VERSIONS.includes( version );
}

function getConfigurationFileExample(): string {
	return `configuration-version: ${ getLatestConfigurationFileVersion() }
slug: dev-site
title: Dev Site
php: 8.0
wordpress: 6.2
app-code: ../
mu-plugins: image
multisite: false
phpmyadmin: false
elasticsearch: false
xdebug: false
mailpit: false
photon: false
`;
}<|MERGE_RESOLUTION|>--- conflicted
+++ resolved
@@ -16,10 +16,12 @@
 export async function getConfigurationFileOptions(): Promise< ConfigurationFileOptions > {
 	const configurationFilePath = await findConfigurationFilePath();
 
-<<<<<<< HEAD
 	if ( configurationFilePath === false ) {
 		return {};
-=======
+	}
+
+	let configurationFileContents;
+
 	try {
 		configurationFileContents = await readFile( configurationFilePath, 'utf8' );
 		debug( 'Read configuration file from %s', configurationFilePath );
@@ -29,11 +31,7 @@
 		}
 
 		throw err;
->>>>>>> 2f781d2e
-	}
-
-	debug( 'Reading configuration file from:', configurationFilePath );
-	const configurationFileContents = await readFile( configurationFilePath, 'utf8' );
+	}
 
 	let configurationFromFile: Record< string, unknown > = {};
 
