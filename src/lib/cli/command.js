--- conflicted
+++ resolved
@@ -354,8 +354,16 @@
 					info.push( { key: 'Primary Domain Name', value: primaryDomainName } );
 				}
 
-<<<<<<< HEAD
-				this.sub && info.push( { key: 'SQL File', value: this.sub } );
+				// Site launched details
+				const haveLaunchedField = site.hasOwnProperty( 'launched' );
+
+				if ( haveLaunchedField ) {
+					const launched = site.launched ? '✅ Yes' : `${ chalk.red( 'x' ) } No`;
+
+					info.push( { key: 'Launched?', value: `${ chalk.cyan( launched ) }` } );
+				}
+
+				this.sub && info.push( { key: 'SQL File', value: `${ chalk.blueBright( this.sub ) }` } );
 
 				// Show S-R params if the `search-replace` flag is set
 				const searchReplace = options.searchReplace;
@@ -392,32 +400,6 @@
 
 					// Format data into a user-friendly table
 					info.push( { key: 'Replacements', value: '\n' + formatData( replacementPairs, 'table' ) } );
-=======
-				// Site launched details
-				const haveLaunchedField = site.hasOwnProperty( 'launched' );
-
-				if ( haveLaunchedField ) {
-					const launched = site.launched ? '✅ Yes' : `${ chalk.red( 'x' ) } No`;
-
-					info.push( { key: 'Launched?', value: `${ chalk.cyan( launched ) }` } );
-				}
-
-				this.sub && info.push( { key: 'SQL File', value: `${ chalk.blueBright( this.sub ) }` } );
-
-				// Show S-R params if the `search-replace` flag is set
-				if ( options.searchReplace ) {
-					const params = options.searchReplace.split( ',' );
-
-					const replacements = [
-						{
-							From: `${ params[ 0 ] }`,
-							To: `${ params[ 1 ] }`,
-						},
-					];
-
-					// Format data into a user-friendly table
-					info.push( { key: 'Replacements', value: '\n' + formatData( replacements, 'table' ) } );
->>>>>>> bcd9bc3d
 				}
 
 				break;
