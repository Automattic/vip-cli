--- conflicted
+++ resolved
@@ -354,7 +354,6 @@
 					info.push( { key: 'Primary Domain Name', value: primaryDomainName } );
 				}
 
-<<<<<<< HEAD
 				// Site launched details
 				const launchedQuery = site.hasOwnProperty( 'launched' );
 
@@ -364,8 +363,6 @@
 					info.push( { key: 'Launched?', value: `${ chalk.cyan( launched ) }` } );
 				}
 
-				this.sub && info.push( { key: 'SQL File', value: this.sub } );
-=======
 				this.sub && info.push( { key: 'SQL File', value: `${ chalk.blueBright( this.sub ) }` } );
 
 				// Show S-R params if the `search-replace` flag is set
@@ -383,7 +380,6 @@
 					info.push( { key: 'Replacements', value: '\n' + formatData( replacements, 'table' ) } );
 				}
 
->>>>>>> b3059b97
 				break;
 			case 'sync':
 				const { backup, canSync, errors } = options.env.syncPreview;
