--- conflicted
+++ resolved
@@ -339,7 +339,6 @@
 
 		const { latestBackup } = await fetchLatestBackupAndJobStatus( this.app.id, this.env.id );
 
-<<<<<<< HEAD
 		if ( ! this.generateBackup ) {
 			if ( ! latestBackup ) {
 				await this.track( 'error', { error_type: 'no_backup_found', error_message: 'No backup found for the site' } );
@@ -349,20 +348,6 @@
 			}
 		} else {
 			console.log( `${ getGlyphForStatus( 'success' ) } Backup created with timestamp ${ latestBackup.createdAt }` );
-=======
-		if ( ! latestBackup ) {
-			await this.track( 'error', {
-				error_type: 'no_backup_found',
-				error_message: 'No backup found for the site',
-			} );
-			exit.withError( `No backup found for site ${ this.app.name }` );
-		} else {
-			console.log(
-				`${ getGlyphForStatus( 'success' ) } Latest backup found with timestamp ${
-					latestBackup.createdAt
-				}`
-			);
->>>>>>> 305a60a8
 		}
 
 		if ( await this.getExportJob() ) {
@@ -370,13 +355,7 @@
 				`Attaching to an existing export for the backup with timestamp ${ latestBackup.createdAt }`
 			);
 		} else {
-<<<<<<< HEAD
 			console.log( `Exporting database backup with timestamp ${ latestBackup.createdAt }` );
-=======
-			console.log(
-				`Creating a new export for the backup with timestamp ${ latestBackup.createdAt }`
-			);
->>>>>>> 305a60a8
 
 			try {
 				await createExportJob( this.app.id, this.env.id, latestBackup.id );
