# To get started with Dependabot version updates, you'll need to specify which
# package ecosystems to update and where the package manifests are located.
# Please see the documentation for all configuration options:
# https://docs.github.com/github/administering-a-repository/configuration-options-for-dependency-updates

version: 2
updates:
<<<<<<< HEAD
=======
  # Enable version updates for npm
>>>>>>> dd0b0fce
  - package-ecosystem: 'npm' # See documentation for possible values
    directory: '/' # Location of package manifests
    schedule:
      interval: 'daily'
<<<<<<< HEAD
=======
    reviewers:
      - 'Automattic/vip-platform-patisserie'
    labels:
      - '[Status] Needs Review'
      - 'dependencies'
    # Allow up to 15 open pull requests at the same time
    open-pull-requests-limit: 15

  # Enable version updates for GitHub Actions
  - package-ecosystem: 'github-actions' # See documentation for possible values
    directory: '/' # Location of package manifests
    schedule:
      interval: 'daily'
>>>>>>> dd0b0fce
    reviewers:
      - 'Automattic/vip-platform-patisserie'
    labels:
      - '[Status] Needs Review'
      - 'dependencies'
    # Allow up to 15 open pull requests at the same time
    open-pull-requests-limit: 15<|MERGE_RESOLUTION|>--- conflicted
+++ resolved
@@ -5,16 +5,11 @@
 
 version: 2
 updates:
-<<<<<<< HEAD
-=======
   # Enable version updates for npm
->>>>>>> dd0b0fce
   - package-ecosystem: 'npm' # See documentation for possible values
     directory: '/' # Location of package manifests
     schedule:
       interval: 'daily'
-<<<<<<< HEAD
-=======
     reviewers:
       - 'Automattic/vip-platform-patisserie'
     labels:
@@ -28,7 +23,6 @@
     directory: '/' # Location of package manifests
     schedule:
       interval: 'daily'
->>>>>>> dd0b0fce
     reviewers:
       - 'Automattic/vip-platform-patisserie'
     labels:
