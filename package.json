{
  "name": "@automattic/vip",
  "version": "1.5.0-1",
  "description": "The VIP Javascript library & CLI",
  "main": "index.js",
  "bin": {
    "vip": "dist/bin/vip.js",
    "vip-app": "dist/bin/vip-app.js",
    "vip-app-list": "dist/bin/vip-app-list.js",
    "vip-sync": "dist/bin/vip-sync.js",
    "vip-wp": "dist/bin/vip-wp.js"
  },
  "scripts": {
    "test": "npm run lint && npm run flow && jest --coverage",
    "prepare": "npm run build",
    "prepack": "npm run prepareConfig:publish",
    "postinstall": "node ./helpers/check-version.js",
    "build": "npm run prepareConfig:local && babel src -d dist",
    "build:watch": "babel src -d dist --watch",
    "flow": "flow",
    "jest": "jest",
    "lint": "eslint -f json index.js src __tests__ | eslines",
    "prepareConfig:local": "node ./helpers/prepare-config.js local",
    "prepareConfig:publish": "node ./helpers/prepare-config.js publish",
    "publish-please": "publish-please",
    "prepublishOnly": "publish-please guard"
  },
  "repository": {
    "type": "git",
    "url": "git+https://github.com/Automattic/vip.git"
  },
  "keywords": [
    "cli",
    "vip",
    "wordpress"
  ],
  "author": "Automattic",
  "contributors": [
    "Josh Betz <j@joshbetz.com>"
  ],
  "license": "MIT",
  "engines": {
    "node": ">=8.9.0"
  },
  "bugs": {
    "url": "https://github.com/Automattic/vip/issues"
  },
  "homepage": "https://github.com/Automattic/vip#readme",
  "devDependencies": {
    "@babel/cli": "7.4.4",
    "@babel/core": "7.4.5",
    "@babel/plugin-transform-modules-commonjs": "7.4.4",
    "@babel/preset-flow": "7.0.0",
    "babel-core": "7.0.0-bridge.0",
    "babel-eslint": "10.0.2",
    "babel-jest": "24.8.0",
    "babel-plugin-module-resolver": "3.2.0",
    "core-js": "3.1.3",
    "eslines": "1.1.0",
    "eslint": "5.16.0",
<<<<<<< HEAD
    "eslint-config-wpvip": "github:automattic/eslint-config-wpvip#78cc103",
    "eslint-plugin-flowtype": "3.10.5",
=======
    "eslint-config-wpvip": "github:automattic/eslint-config-wpvip#738ead1",
    "eslint-plugin-flowtype": "3.11.1",
>>>>>>> fb9f6714
    "eslint-plugin-import": "2.17.3",
    "eslint-plugin-jest": "22.7.1",
    "eslint-plugin-json": "1.4.0",
    "eslint-plugin-jsx-a11y": "6.2.1",
    "eslint-plugin-no-async-foreach": "0.1.1",
    "eslint-plugin-react": "7.14.2",
    "eslint-plugin-wpcalypso": "4.1.0",
    "flow-bin": "0.101.1",
    "jest": "24.8.0",
    "mock-local-storage": "1.0.5",
    "nock": "10.0.6",
    "publish-please": "5.4.3"
  },
  "dependencies": {
    "apollo-cache-inmemory": "1.6.2",
    "apollo-client": "2.6.2",
    "apollo-link-error": "1.1.10",
    "apollo-link-http": "1.5.14",
    "args": "5.0.1",
    "chalk": "2.4.2",
    "cli-table": "github:automattic/cli-table#7b14232",
    "configstore": "5.0.0",
    "debug": "4.1.1",
    "enquirer": "2.3.0",
    "graphql": "14.3.1",
    "graphql-tag": "2.10.1",
    "ini": "1.3.5",
    "isomorphic-fetch": "2.2.1",
    "json2csv": "3.11.5",
    "jwt-decode": "2.2.0",
    "opn": "5.5.0",
    "semver": "6.1.1",
    "single-line-log": "1.1.2",
    "socket.io-client": "2.2.0",
    "socket.io-stream": "0.9.1",
    "update-notifier": "3.0.0",
    "uuid": "3.3.2"
  },
  "optionalDependencies": {
    "keytar": "4.10.0"
  }
}<|MERGE_RESOLUTION|>--- conflicted
+++ resolved
@@ -58,13 +58,8 @@
     "core-js": "3.1.3",
     "eslines": "1.1.0",
     "eslint": "5.16.0",
-<<<<<<< HEAD
     "eslint-config-wpvip": "github:automattic/eslint-config-wpvip#78cc103",
-    "eslint-plugin-flowtype": "3.10.5",
-=======
-    "eslint-config-wpvip": "github:automattic/eslint-config-wpvip#738ead1",
     "eslint-plugin-flowtype": "3.11.1",
->>>>>>> fb9f6714
     "eslint-plugin-import": "2.17.3",
     "eslint-plugin-jest": "22.7.1",
     "eslint-plugin-json": "1.4.0",
